--- conflicted
+++ resolved
@@ -306,27 +306,6 @@
 {
 	const ShipType &type = GetShipType();
 
-<<<<<<< HEAD
-	double state[ShipType::THRUSTER_MAX];
-	state[ShipType::THRUSTER_FORWARD] = std::max(force.z / type.linThrust[ShipType::THRUSTER_FORWARD], 0.0);
-	state[ShipType::THRUSTER_REVERSE] = std::max(force.z / type.linThrust[ShipType::THRUSTER_REVERSE], 0.0);
-	state[ShipType::THRUSTER_UP] = std::max(force.y / type.linThrust[ShipType::THRUSTER_UP], 0.0);
-	state[ShipType::THRUSTER_DOWN] = std::max(force.y / type.linThrust[ShipType::THRUSTER_DOWN], 0.0);
-	state[ShipType::THRUSTER_LEFT] = std::max(force.x / type.linThrust[ShipType::THRUSTER_LEFT], 0.0);
-	state[ShipType::THRUSTER_RIGHT] = std::max(force.x / type.linThrust[ShipType::THRUSTER_RIGHT], 0.0);
-	bool engines_not_powerful_enough = false;
-	for (int i=0; i<(int)ShipType::THRUSTER_MAX; i++) {
-		if (state[i] > 1.0) engines_not_powerful_enough = true;
-		SetThrusterState((ShipType::Thruster)i, (float)state[i]);
-	}
-#ifdef DEBUG
-	if (engines_not_powerful_enough) {
-		printf("AI: Crud. thrusters insufficient: ");
-		for (int i=0; i<(int)ShipType::THRUSTER_MAX; i++) printf("%f ", state[i]);
-		printf("\n");
-	}
-#endif
-=======
 	vector3d thrust;
 	if (force.x > 0.0) thrust.x = force.x / type.linThrust [ShipType::THRUSTER_RIGHT];
 	else thrust.x = -force.x / type.linThrust [ShipType::THRUSTER_LEFT];
@@ -334,7 +313,6 @@
 	else thrust.y = -force.y / type.linThrust [ShipType::THRUSTER_DOWN];
 	if (force.z > 0.0) thrust.z = force.z / type.linThrust [ShipType::THRUSTER_REVERSE];
 	else thrust.z = -force.z / type.linThrust [ShipType::THRUSTER_FORWARD];
->>>>>>> b46bdc8d
 }
 
 // Orient so our -ve z axis == dir. ie so that dir points forwards
@@ -468,42 +446,9 @@
 // returns direction in world space from this ship to target lead position
 vector3d Ship::AIGetLeadDir(Body *target, vector3d& targaccel, int gunindex)
 {
-<<<<<<< HEAD
-	double invTimeAccel = 1.0 / Pi::GetTimeAccel();
-	matrix4x4d rot;
-	GetRotMatrix(rot);
-	rot = rot.InverseOf();
-	vector3d zaxis = vector3d(-rot[2], -rot[6], -rot[10]);
-	if (Pi::GetTimeAccel() > 11.0) {
-		// fake it
-		zaxis = -dir;
-		vector3d yaxis(rot[1], rot[5], rot[9]);
-		vector3d xaxis = vector3d::Cross(yaxis, zaxis).Normalized();
-		yaxis = vector3d::Cross(zaxis, xaxis);
-		SetRotMatrix(matrix4x4d::MakeRotMatrix(xaxis, yaxis, zaxis).InverseOf());
-	} else {
-		vector3d rotaxis = rot * vector3d::Cross(zaxis, dir);
-		vector3d angVel = rot * GetAngVelocity();
-		const double dot = vector3d::Dot(dir, zaxis);
-		// if facing > 90 degrees away then max turn rate
-		rotaxis = rotaxis.Normalized();
-//		if (dot < 0) rotaxis = -rotaxis;
-		double angToGo = acos(Clamp(dot, -1.0, 1.0));
-		// agreement between angVel and rotAxis
-		double goodAngVel = vector3d::Dot(angVel, rotaxis);
-
-		if (dot > 0.99999) {
-			angVel *= -invTimeAccel;
-			SetAngThrusterState(0, angVel.x);
-			SetAngThrusterState(1, angVel.y);
-			SetAngThrusterState(2, angVel.z);
-			return;
-		}
-=======
 	vector3d targpos = target->GetPositionRelTo(this);
 	vector3d targvel = target->GetVelocityRelativeTo(this);
 	// todo: should adjust targpos for gunmount offset
->>>>>>> b46bdc8d
 
 	int laser = Equip::types[m_equipment.Get(Equip::SLOT_LASER, gunindex)].tableIndex;
 	double projspeed = Equip::lasers[laser].speed;
