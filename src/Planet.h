--- conflicted
+++ resolved
@@ -12,11 +12,7 @@
 	Planet();
 	virtual ~Planet() {}
 
-<<<<<<< HEAD
-	virtual void SubRender(Renderer *r, const vector3d &camPos);
-=======
 	virtual void SubRender(Graphics::Renderer *r, const vector3d &camPos);
->>>>>>> 8896ba3e
 
 	void GetAtmosphericState(double dist, double *outPressure, double *outDensity);
 
@@ -25,13 +21,8 @@
 #endif
 
 private:
-<<<<<<< HEAD
-	void DrawGasGiantRings(Renderer *r);
-	void DrawAtmosphere(Renderer *r, const vector3d &camPos);
-=======
 	void DrawGasGiantRings(Graphics::Renderer *r);
 	void DrawAtmosphere(Graphics::Renderer *r, const vector3d &camPos);
->>>>>>> 8896ba3e
 
 	GLuint m_ringsDList;
 };
