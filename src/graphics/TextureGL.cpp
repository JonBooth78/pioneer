// Copyright © 2008-2013 Pioneer Developers. See AUTHORS.txt for details
// Licensed under the terms of the GPL v3. See licenses/GPL-3.txt

#include "TextureGL.h"
#include <cassert>
#include "utils.h"

#define MIN_COMPRESSED_TEXTURE_DIMENSION 16

//warning C4715: 'Graphics::GLImageTypeForTextureFormat' : not all control paths return a value
namespace Graphics {

inline GLint GLCompressedTextureFormat(TextureFormat format) {
	switch (format) {
		case TEXTURE_RGBA: return GL_COMPRESSED_RGBA_S3TC_DXT5_EXT;
		case TEXTURE_RGB:  return GL_COMPRESSED_RGB_S3TC_DXT1_EXT;
		case TEXTURE_LUMINANCE_ALPHA: return GL_LUMINANCE_ALPHA;
		case TEXTURE_INTENSITY:  return GL_INTENSITY;
		case TEXTURE_ALPHA:  return GL_ALPHA;
		case TEXTURE_DXT5: return GL_COMPRESSED_RGBA_S3TC_DXT5_EXT;
		case TEXTURE_DXT1:  return GL_COMPRESSED_RGB_S3TC_DXT1_EXT;
		default: assert(0); return 0;
	}
}

inline GLint GLTextureFormat(TextureFormat format) {
	switch (format) {
		case TEXTURE_RGBA: return GL_RGBA;
		case TEXTURE_RGB:  return GL_RGB;
		case TEXTURE_LUMINANCE_ALPHA: return GL_LUMINANCE_ALPHA;
		case TEXTURE_INTENSITY:  return GL_INTENSITY;
		case TEXTURE_ALPHA: return GL_ALPHA;
		case TEXTURE_DXT5: return GL_COMPRESSED_RGBA_S3TC_DXT5_EXT;
		case TEXTURE_DXT1:  return GL_COMPRESSED_RGB_S3TC_DXT1_EXT;
		default: assert(0); return 0;
	}
}

inline GLint GLImageFormat(ImageFormat format) {
	switch (format) {
		case IMAGE_RGBA: return GL_RGBA;
		case IMAGE_RGB:  return GL_RGB;
		case IMAGE_LUMINANCE_ALPHA: return GL_LUMINANCE_ALPHA;
		case IMAGE_INTENSITY: return GL_LUMINANCE; // glTexImage can't be given a GL_INTENSITY image directly, but this does the same thing
		case IMAGE_ALPHA: return GL_ALPHA;
		case IMAGE_DXT5: return GL_COMPRESSED_RGBA_S3TC_DXT5_EXT;
		case IMAGE_DXT1: return GL_COMPRESSED_RGB_S3TC_DXT1_EXT;
		default: assert(0); return 0;
	}
}

inline GLint GLImageType(ImageType type) {
	switch (type) {
		case IMAGE_UNSIGNED_BYTE: return GL_UNSIGNED_BYTE;
		default: assert(0); return 0;
	}
}

inline GLint GLImageFormatForTextureFormat(TextureFormat format) {
	switch (format) {
		case TEXTURE_RGBA: return GL_RGBA;
		case TEXTURE_RGB:  return GL_RGB;
		case TEXTURE_LUMINANCE_ALPHA: return GL_LUMINANCE_ALPHA;
		case TEXTURE_INTENSITY: return GL_LUMINANCE; // glTexImage can't be given a GL_INTENSITY image directly, but this does the same thing
		case TEXTURE_ALPHA: return GL_ALPHA;
		case TEXTURE_DXT5: return GL_COMPRESSED_RGBA_S3TC_DXT5_EXT;
		case TEXTURE_DXT1: return GL_COMPRESSED_RGB_S3TC_DXT1_EXT;
		default: assert(0); return 0;
	}
}

inline GLint GLImageTypeForTextureFormat(TextureFormat format) {
	switch (format) {
		case TEXTURE_RGBA: return GL_UNSIGNED_BYTE;
		case TEXTURE_RGB:  return GL_UNSIGNED_BYTE;
		case TEXTURE_LUMINANCE_ALPHA: return GL_UNSIGNED_BYTE;
		case TEXTURE_INTENSITY: return GL_UNSIGNED_BYTE;
		case TEXTURE_ALPHA: return GL_UNSIGNED_BYTE;
		default: assert(0); return 0;
	}
}

inline int getMinSize(TextureFormat flag) {
	switch(flag) {
	case TEXTURE_DXT1: return 8;
	case TEXTURE_DXT5: return 16;
	default: return 1;
	}
}

inline int getMinSize(ImageFormat flag){
	switch(flag) {
	case TEXTURE_DXT1: return 8;
	case TEXTURE_DXT5: return 16;
	default: return 1;
	}
}

TextureGL::TextureGL(const TextureDescriptor &descriptor, const bool useCompressed) :
	Texture(descriptor), m_target(GL_TEXTURE_2D) // XXX don't force target
{
	glGenTextures(1, &m_texture);
	glBindTexture(m_target, m_texture);

	glEnable(m_target);

	// useCompressed is the global scope flag whereas descriptor.allowCompression is the local texture mode flag
	// either both or neither might be true however only compress the texture when both are true.
	const bool compressTexture = useCompressed && descriptor.allowCompression;

	switch (m_target) {
		case GL_TEXTURE_2D:
<<<<<<< HEAD
			if (descriptor.generateMipmaps)
				glTexParameteri(m_target, GL_GENERATE_MIPMAP, GL_TRUE);
			else
				glTexParameteri(m_target, GL_TEXTURE_MAX_LEVEL, 0);

			glTexImage2D(
				m_target, 0, compressTexture ? GLCompressedTextureFormat(descriptor.format) : GLTextureFormat(descriptor.format),
				descriptor.dataSize.x, descriptor.dataSize.y, 0,
				GLImageFormatForTextureFormat(descriptor.format),
				GLImageTypeForTextureFormat(descriptor.format), 0);
=======
			if( descriptor.format <= TEXTURE_ALPHA ) {
				if (descriptor.generateMipmaps)
					glTexParameteri(m_target, GL_GENERATE_MIPMAP, GL_TRUE);

				glTexImage2D(
					m_target, 0, compressTexture ? GLCompressedTextureFormat(descriptor.format) : GLTextureFormat(descriptor.format),
					descriptor.dataSize.x, descriptor.dataSize.y, 0,
					GLImageFormatForTextureFormat(descriptor.format),
					GLImageTypeForTextureFormat(descriptor.format), 0);
			} else {
				const GLint oglFormatMinSize = getMinSize(descriptor.format);
				size_t Width = descriptor.dataSize.x;
				size_t Height = descriptor.dataSize.y;
				size_t bufSize = ((Width + 3) / 4) * ((Height + 3) / 4) * oglFormatMinSize;
				
				GLint maxMip = 0;
				for( uint32_t i=0; i<descriptor.numberOfMipMaps; ++i ) {
					maxMip = i;
					glCompressedTexImage2D(GL_TEXTURE_2D, i, GLTextureFormat(descriptor.format), Width, Height, 0, bufSize, 0);
					if( Width<=MIN_COMPRESSED_TEXTURE_DIMENSION || Height<=MIN_COMPRESSED_TEXTURE_DIMENSION ) {
						break;
					}
					bufSize /= 4;
					Width /= 2;
					Height /= 2;
				}
				glTexParameteri(m_target, GL_TEXTURE_MAX_LEVEL, maxMip);
			}
>>>>>>> ae3eb5cd
			break;

		default:
			assert(0);
	}

	GLenum magFilter, minFilter, wrapS, wrapT;
	switch (descriptor.sampleMode) {
		case LINEAR_CLAMP:
			magFilter = GL_LINEAR;
			minFilter = descriptor.generateMipmaps ? GL_LINEAR_MIPMAP_LINEAR : GL_LINEAR;
			wrapS = wrapT = GL_CLAMP_TO_EDGE;
			break;

		case NEAREST_CLAMP:
			magFilter = GL_NEAREST;
			minFilter = descriptor.generateMipmaps ? GL_NEAREST_MIPMAP_NEAREST : GL_NEAREST;
			wrapS = wrapT = GL_CLAMP_TO_EDGE;
			break;

		case LINEAR_REPEAT:
			magFilter = GL_LINEAR;
			minFilter = descriptor.generateMipmaps ? GL_LINEAR_MIPMAP_LINEAR : GL_LINEAR;
			wrapS = wrapT = GL_REPEAT;
			break;

		case NEAREST_REPEAT:
			magFilter = GL_NEAREST;
			minFilter = descriptor.generateMipmaps ? GL_NEAREST_MIPMAP_NEAREST : GL_NEAREST;
			wrapS = wrapT = GL_REPEAT;
			break;

		default:
			assert(0);
	}

	glTexParameteri(m_target, GL_TEXTURE_WRAP_S, wrapS);
	glTexParameteri(m_target, GL_TEXTURE_WRAP_T, wrapS);
	glTexParameteri(m_target, GL_TEXTURE_MAG_FILTER, magFilter);
	glTexParameteri(m_target, GL_TEXTURE_MIN_FILTER, minFilter);

	glDisable(m_target);
}

TextureGL::~TextureGL()
{
	glDeleteTextures(1, &m_texture);
}

void TextureGL::Update(const void *data, const vector2f &dataSize, ImageFormat format, ImageType type, const unsigned int numMips)
{
	glEnable(m_target);
	glBindTexture(m_target, m_texture);

	switch (m_target) {
		case GL_TEXTURE_2D:
			if( format <= IMAGE_ALPHA ) {
				glTexSubImage2D(m_target, 0, 0, 0, dataSize.x, dataSize.y, GLImageFormat(format), GLImageType(type), data);
			} else {
				const GLint oglInternalFormat = GLImageFormat(format);
				size_t Offset = 0;
				size_t Width = dataSize.x;
				size_t Height = dataSize.y;
				size_t bufSize = ((Width + 3) / 4) * ((Height + 3) / 4) * getMinSize(format);
				
				const unsigned char *pData = static_cast<const unsigned char*>(data);
				for( uint32_t i=0; i<numMips; ++i ) {
					glCompressedTexSubImage2D(m_target, i, 0, 0, Width, Height, oglInternalFormat, bufSize, &pData[Offset]);
					if( Width<=MIN_COMPRESSED_TEXTURE_DIMENSION || Height<=MIN_COMPRESSED_TEXTURE_DIMENSION ) {
						break;
					}
					Offset += bufSize;
					bufSize /= 4;
					Width /= 2;
					Height /= 2;
				}
			}
			break;

		default:
			assert(0);
	}

	glBindTexture(m_target, 0);
	glDisable(m_target);
}

void TextureGL::Bind()
{
	glEnable(m_target);
	glBindTexture(m_target, m_texture);
}

void TextureGL::Unbind()
{
	glBindTexture(m_target, 0);
	glDisable(m_target);
}

void TextureGL::SetSampleMode(TextureSampleMode mode)
{
	GLenum magFilter, minFilter;
	const bool mipmaps = GetDescriptor().generateMipmaps;
	switch (mode) {
		case LINEAR_CLAMP:
			magFilter = GL_LINEAR;
			minFilter = mipmaps ? GL_LINEAR_MIPMAP_LINEAR : GL_LINEAR;
			break;

		case NEAREST_CLAMP:
			magFilter = GL_NEAREST;
			minFilter = mipmaps ? GL_NEAREST_MIPMAP_NEAREST : GL_NEAREST;
			break;

		case LINEAR_REPEAT:
			magFilter = GL_LINEAR;
			minFilter = mipmaps ? GL_LINEAR_MIPMAP_LINEAR : GL_LINEAR;
			break;

		case NEAREST_REPEAT:
			magFilter = GL_NEAREST;
			minFilter =mipmaps ? GL_NEAREST_MIPMAP_NEAREST : GL_NEAREST;
			break;

		default:
			assert(0);
	}
	glBindTexture(m_target, m_texture);
	glTexParameteri(m_target, GL_TEXTURE_MAG_FILTER, magFilter);
	glTexParameteri(m_target, GL_TEXTURE_MIN_FILTER, minFilter);
	glBindTexture(m_target, 0);
}

}<|MERGE_RESOLUTION|>--- conflicted
+++ resolved
@@ -110,21 +110,11 @@
 
 	switch (m_target) {
 		case GL_TEXTURE_2D:
-<<<<<<< HEAD
-			if (descriptor.generateMipmaps)
-				glTexParameteri(m_target, GL_GENERATE_MIPMAP, GL_TRUE);
-			else
-				glTexParameteri(m_target, GL_TEXTURE_MAX_LEVEL, 0);
-
-			glTexImage2D(
-				m_target, 0, compressTexture ? GLCompressedTextureFormat(descriptor.format) : GLTextureFormat(descriptor.format),
-				descriptor.dataSize.x, descriptor.dataSize.y, 0,
-				GLImageFormatForTextureFormat(descriptor.format),
-				GLImageTypeForTextureFormat(descriptor.format), 0);
-=======
 			if( descriptor.format <= TEXTURE_ALPHA ) {
 				if (descriptor.generateMipmaps)
 					glTexParameteri(m_target, GL_GENERATE_MIPMAP, GL_TRUE);
+				else
+					glTexParameteri(m_target, GL_TEXTURE_MAX_LEVEL, 0);
 
 				glTexImage2D(
 					m_target, 0, compressTexture ? GLCompressedTextureFormat(descriptor.format) : GLTextureFormat(descriptor.format),
@@ -150,7 +140,6 @@
 				}
 				glTexParameteri(m_target, GL_TEXTURE_MAX_LEVEL, maxMip);
 			}
->>>>>>> ae3eb5cd
 			break;
 
 		default:
