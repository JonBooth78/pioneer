// Copyright © 2008-2013 Pioneer Developers. See AUTHORS.txt for details
// Licensed under the terms of the GPL v3. See licenses/GPL-3.txt

#ifndef _PI_H
#define _PI_H

#include "utils.h"
#include "gui/Gui.h"
#include "Random.h"
#include "gameconsts.h"
#include "GameConfig.h"
#include "LuaSerializer.h"
#include "LuaTimer.h"
#include "CargoBody.h"
#include "Space.h"
<<<<<<< HEAD
#include "jobswarm/JobManager.h"
=======
#include "JobQueue.h"
>>>>>>> e41ea508
#include <map>
#include <string>
#include <vector>

class DeathView;
class GalacticView;
class GameMenuView;
class Intro;
class LuaConsole;
class LuaNameGen;
class ModelCache;
class Player;
class SectorView;
class Ship;
class ShipCpanel;
class SpaceStation;
class SpaceStationView;
class StarSystem;
class SystemInfoView;
class SystemView;
class UIView;
class View;
class WorldView;
namespace Graphics { class Renderer; }
namespace SceneGraph { class Model; }
namespace Sound { class MusicPlayer; }
namespace UI { class Context; }

#if WITH_OBJECTVIEWER
class ObjectViewerView;
#endif

struct DetailLevel {
	int planets;
	int textures;
	int fracmult;
	int cities;
};

enum MsgLevel {
	MSG_NORMAL,
	MSG_IMPORTANT
};

class Frame;
class Game;

class Pi {
public:
	static void Init();
	static void InitGame();
	static void StarportStart(Uint32 starport);
	static void StartGame();
	static void EndGame();
	static void Start();
	static void MainLoop();
	static void TombStoneLoop();
	static void OnChangeDetailLevel();
	static void ToggleLuaConsole();
	static void Quit() __attribute((noreturn));
	static float GetFrameTime() { return frameTime; }
	static float GetGameTickAlpha() { return gameTickAlpha; }
	static float GetScrAspect() { return scrAspect; }
	static int KeyState(SDLKey k) { return keyState[k]; }
	static int KeyModState() { return keyModState; }
	static bool IsConsoleActive();
	static int JoystickButtonState(int joystick, int button);
	static int JoystickHatState(int joystick, int hat);
	static float JoystickAxisState(int joystick, int axis);
	static bool IsJoystickEnabled() { return joystickEnabled; }
	static void SetJoystickEnabled(bool state) { joystickEnabled = state; }
    static void SetMouseYInvert(bool state) { mouseYInvert = state; }
    static bool IsMouseYInvert() { return mouseYInvert; }
	static bool IsNavTunnelDisplayed() { return navTunnelDisplayed; }
	static void SetNavTunnelDisplayed(bool state) { navTunnelDisplayed = state; }
	static int MouseButtonState(int button) { return mouseButton[button]; }
	/// Get the default speed modifier to apply to movement (scrolling, zooming...), depending on the "shift" keys.
	/// This is a default value only, centralized here to promote uniform user expericience.
	static float GetMoveSpeedShiftModifier();
	static void GetMouseMotion(int motion[2]) {
		memcpy(motion, mouseMotion, sizeof(int)*2);
	}
	static void SetMouseGrab(bool on);
	static void BoinkNoise();
	static float CalcHyperspaceRangeMax(int hyperclass, int total_mass_in_tonnes);
	static float CalcHyperspaceRange(int hyperclass, float total_mass_in_tonnes, int fuel);
	static float CalcHyperspaceDuration(int hyperclass, int total_mass_in_tonnes, float dist);
	static float CalcHyperspaceFuelOut(int hyperclass, float dist, float hyperspace_range_max);
	static void Message(const std::string &message, const std::string &from = "", enum MsgLevel level = MSG_NORMAL);
	static std::string GetSaveDir();
	static SceneGraph::Model *FindModel(const std::string&, bool allowPlaceholder = true);

	static const char SAVE_DIR_NAME[];

	static sigc::signal<void, SDL_keysym*> onKeyPress;
	static sigc::signal<void, SDL_keysym*> onKeyRelease;
	static sigc::signal<void, int, int, int> onMouseButtonUp;
	static sigc::signal<void, int, int, int> onMouseButtonDown;
	static sigc::signal<void> onPlayerChangeTarget; // navigation or combat
	static sigc::signal<void> onPlayerChangeFlightControlState;
	static sigc::signal<void> onPlayerChangeEquipment;
	static sigc::signal<void, const SpaceStation*> onDockingClearanceExpired;

	static LuaSerializer *luaSerializer;
	static LuaTimer *luaTimer;

	static LuaNameGen *luaNameGen;

	static RefCountedPtr<UI::Context> ui;

	static Random rng;
	static int statSceneTris;

	static void SetView(View *v);
	static View *GetView() { return currentView; }

#if WITH_DEVKEYS
	static bool showDebugInfo;
#endif
	static Player *player;
	static SectorView *sectorView;
	static GalacticView *galacticView;
	static GameMenuView *gameMenuView;
	static SystemInfoView *systemInfoView;
	static SystemView *systemView;
	static WorldView *worldView;
	static DeathView *deathView;
	static SpaceStationView *spaceStationView;
	static UIView *infoView;
	static LuaConsole *luaConsole;
	static ShipCpanel *cpan;
	static Sound::MusicPlayer &GetMusicPlayer() { return musicPlayer; }
	static Graphics::Renderer *renderer; // blargh
	static ModelCache *modelCache;
	static Intro *intro;

#if WITH_OBJECTVIEWER
	static ObjectViewerView *objectViewerView;
#endif

	static Game *game;

	static struct DetailLevel detail;
	static GameConfig *config;

<<<<<<< HEAD
	static JobManager& jobs() {assert(pJobs.Valid()); return *pJobs.Get();}
	
=======
	static JobQueue *Jobs() { return jobQueue.Get();}

>>>>>>> e41ea508
private:
	static void HandleEvents();
	static void InitJoysticks();

<<<<<<< HEAD
	static ScopedPtr<JobManager> pJobs;
=======
	static ScopedPtr<JobQueue> jobQueue;
>>>>>>> e41ea508

	static bool menuDone;

	static View *currentView;

	/** So, the game physics rate (50Hz) can run slower
	  * than the frame rate. gameTickAlpha is the interpolation
	  * factor between one physics tick and another [0.0-1.0]
	  */
	static float gameTickAlpha;
	static int timeAccelIdx;
	static int requestedTimeAccelIdx;
	static bool forceTimeAccel;
	static float frameTime;
	static float scrAspect;
	static char keyState[SDLK_LAST];
	static int keyModState;
	static char mouseButton[6];
	static int mouseMotion[2];
	static bool doingMouseGrab;
	static bool warpAfterMouseGrab;
	static int mouseGrabWarpPos[2];
	static const float timeAccelRates[];

	static bool joystickEnabled;
	static bool mouseYInvert;
	struct JoystickState {
		SDL_Joystick *joystick;
		std::vector<bool> buttons;
		std::vector<int> hats;
		std::vector<float> axes;
	};
	static std::vector<JoystickState> joysticks;
	static Sound::MusicPlayer musicPlayer;

	static bool navTunnelDisplayed;

	static Gui::Fixed *menu;
};

#endif /* _PI_H */<|MERGE_RESOLUTION|>--- conflicted
+++ resolved
@@ -13,11 +13,7 @@
 #include "LuaTimer.h"
 #include "CargoBody.h"
 #include "Space.h"
-<<<<<<< HEAD
-#include "jobswarm/JobManager.h"
-=======
 #include "JobQueue.h"
->>>>>>> e41ea508
 #include <map>
 #include <string>
 #include <vector>
@@ -163,22 +159,13 @@
 	static struct DetailLevel detail;
 	static GameConfig *config;
 
-<<<<<<< HEAD
-	static JobManager& jobs() {assert(pJobs.Valid()); return *pJobs.Get();}
-	
-=======
 	static JobQueue *Jobs() { return jobQueue.Get();}
 
->>>>>>> e41ea508
 private:
 	static void HandleEvents();
 	static void InitJoysticks();
 
-<<<<<<< HEAD
-	static ScopedPtr<JobManager> pJobs;
-=======
 	static ScopedPtr<JobQueue> jobQueue;
->>>>>>> e41ea508
 
 	static bool menuDone;
 
