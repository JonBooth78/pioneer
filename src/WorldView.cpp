--- conflicted
+++ resolved
@@ -212,14 +212,8 @@
 	Pi::renderer->GetNearFarRange(znear, zfar);
 
 	const float fovY = Pi::config->Float("FOVVertical");
-<<<<<<< HEAD
 	const vector2f camSize(Graphics::GetScreenWidth(), Graphics::GetScreenHeight());
-	m_frontCamera = new FrontCamera(Pi::player, camSize, fovY, znear, zfar);
-	m_rearCamera = new RearCamera(Pi::player, camSize, fovY, znear, zfar);
-=======
-	const vector2f camSize(Pi::GetScrWidth(), Pi::GetScrHeight());
 	m_internalCamera = new InternalCamera(Pi::player, camSize, fovY, znear, zfar);
->>>>>>> a572204a
 	m_externalCamera = new ExternalCamera(Pi::player, camSize, fovY, znear, zfar);
 	m_siderealCamera = new SiderealCamera(Pi::player, camSize, fovY, znear, zfar);
 	SetCamType(m_camType); //set the active camera
