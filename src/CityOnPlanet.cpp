--- conflicted
+++ resolved
@@ -19,18 +19,6 @@
 };
 
 citybuilding_t city_buildings[] = {
-<<<<<<< HEAD
-	{ "skyscraper1" },
-	{ "skyscraper2" },
-	{ "building1" },
-	{ "building2" },
-	{ "building3" },
-	{ "factory1" },
-	{ "42" }, // a house
-	{ "church" },
-	{ "alpha_tower" },
-	{ "twisty_spire1" },
-=======
 //	{ "skyscraper1" },
 //	{ "skyscraper2" },
 //	{ "building1" },
@@ -40,7 +28,6 @@
 //	{ "42" }, // a house
 //	{ "church" },
 	{ "mybuilding" },
->>>>>>> f1244746
 	{ 0 }
 };
 
@@ -53,13 +40,8 @@
 };
 
 citybuilding_t starport_buildings[] = {
-<<<<<<< HEAD
-	{ "building1" },
-	{ "station_hemisphere_silo" },
-=======
 //	{ "building1" },
 	{ "mybuilding" },
->>>>>>> f1244746
 	{ 0 }
 };
 
