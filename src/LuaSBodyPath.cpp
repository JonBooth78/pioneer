--- conflicted
+++ resolved
@@ -64,87 +64,6 @@
 	return 1;
 }
 
-<<<<<<< HEAD
-/*
- * Function: GetSectorX
- *
- * Get the X component of the path
- *
- * Availability:
- *
- *  alpha 10
- *
- * Status:
- *
- *  stable
- */
-static int l_sbodypath_get_sector_x(lua_State *l)
-{
-	SBodyPath *path = LuaSBodyPath::GetFromLua(1);
-	lua_pushinteger(l, path->sectorX);
-	return 1;
-}
-
-/*
- * Function: GetSectorY
- *
- * Get the Y component of the path
- *
- * Availability:
- *
- *  alpha 10
- *
- * Status:
- *
- *  stable
- */
-static int l_sbodypath_get_sector_y(lua_State *l)
-{
-	SBodyPath *path = LuaSBodyPath::GetFromLua(1);
-	lua_pushinteger(l, path->sectorY);
-	return 1;
-}
-
-/*
- * Function: GetSystemIndex
- *
- * Get the system index component of the path
- *
- * Availability:
- *
- *  alpha 10
- *
- * Status:
- *
- *  stable
- */
-static int l_sbodypath_get_system_index(lua_State *l)
-{
-	SBodyPath *path = LuaSBodyPath::GetFromLua(1);
-	lua_pushinteger(l, path->systemNum);
-	return 1;
-}
-
-/*
- * Function: GetBodyId
- *
- * Get the body id component of the path
- *
- * Availability:
- *
- *  alpha 10
- *
- * Status:
- *
- *  stable
- */
-static int l_sbodypath_get_body_id(lua_State *l)
-{
-	SBodyPath *path = LuaSBodyPath::GetFromLua(1);
-	lua_pushinteger(l, path->sbodyId);
-	return 1;
-}
-
 /*
  * Function: IsSameSystem
  *
@@ -159,8 +78,6 @@
  *
  *  stable
  */
-=======
->>>>>>> b737dd90
 static int l_sbodypath_is_same_system(lua_State *l)
 {
 	SBodyPath *a = LuaSBodyPath::GetFromLua(1);
@@ -251,6 +168,20 @@
 	return 1;
 }
 
+
+/*
+ * Attribute: sectorX
+ *
+ * The X component of the path
+ *
+ * Availability:
+ *
+ *  alpha 10
+ *
+ * Status:
+ *
+ *  stable
+ */
 static int l_sbodypath_attr_sector_x(lua_State *l)
 {
 	SBodyPath *path = LuaSBodyPath::GetFromLua(1);
@@ -258,6 +189,20 @@
 	return 1;
 }
 
+/*
+ * Attribute: sectorY
+ *
+ * The Y component of the path
+ *
+ * Availability:
+ *
+ *  alpha 10
+ *
+ * Status:
+ *
+ *  stable
+ */
+
 static int l_sbodypath_attr_sector_y(lua_State *l)
 {
 	SBodyPath *path = LuaSBodyPath::GetFromLua(1);
@@ -265,6 +210,19 @@
 	return 1;
 }
 
+/*
+ * Attribute: systemIndex
+ *
+ * The system index component of the path
+ *
+ * Availability:
+ *
+ *  alpha 10
+ *
+ * Status:
+ *
+ *  stable
+ */
 static int l_sbodypath_attr_system_index(lua_State *l)
 {
 	SBodyPath *path = LuaSBodyPath::GetFromLua(1);
@@ -272,6 +230,19 @@
 	return 1;
 }
 
+/*
+ * Attribute: bodyId
+ *
+ * The body index component of the path
+ *
+ * Availability:
+ *
+ *  alpha 10
+ *
+ * Status:
+ *
+ *  stable
+ */
 static int l_sbodypath_attr_body_id(lua_State *l)
 {
 	SBodyPath *path = LuaSBodyPath::GetFromLua(1);
