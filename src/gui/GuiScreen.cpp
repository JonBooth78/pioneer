#include "Gui.h"
#include "vector3.h"		// for projection

namespace Gui {

bool Screen::initted = false;
int Screen::width;
int Screen::height;
int Screen::realWidth;
int Screen::realHeight;
float Screen::invRealWidth;
float Screen::invRealHeight;
float Screen::fontScale[2];
std::list<Widget*> Screen::kbshortcut_widgets;
Gui::Fixed *Screen::baseContainer;
Gui::Widget *Screen::focusedWidget;
GLdouble Screen::modelMatrix[16];
GLdouble Screen::projMatrix[16];
GLint Screen::viewport[4];

FontManager Screen::s_fontManager;
std::stack<TextureFont*> Screen::s_fontStack;
TextureFont *Screen::s_defaultFont;


void Screen::Init(int real_width, int real_height, int ui_width, int ui_height)
{
	Screen::width = ui_width;
	Screen::height = ui_height;
	Screen::realWidth = real_width;
	Screen::realHeight = real_height;
	Screen::invRealWidth = 1.0f/real_width;
	Screen::invRealHeight = 1.0f/real_height;
	Screen::initted = true;
	// Why? because although our font textures get bigger with screen
	// resolution, our Gui Ortho projection is still 800x600 so vertex
	// coords must be scaled.
	Screen::fontScale[0] = ui_width / float(real_width);
	Screen::fontScale[1] = ui_height / float(real_height);
    s_defaultFont = s_fontManager.GetTextureFont("GuiFont");
    PushFont(s_defaultFont);
	Screen::baseContainer = new Gui::Fixed();
	Screen::baseContainer->SetSize(float(Screen::width), float(Screen::height));
	Screen::baseContainer->Show();
}

void Screen::Uninit()
{
	Screen::baseContainer->RemoveAllChildren();		// children deleted elsewhere?
	delete Screen::baseContainer;
}

static sigc::connection _focusedWidgetOnDelete;

void Screen::OnDeleteFocusedWidget()
{
	_focusedWidgetOnDelete.disconnect();
	focusedWidget = 0;
	SDL_EnableKeyRepeat(0, 0); // disable key repeat
}

void Screen::SetFocused(Widget *w, bool enableKeyRepeat)
{
	ClearFocus();
	if (enableKeyRepeat)
		SDL_EnableKeyRepeat(SDL_DEFAULT_REPEAT_DELAY, SDL_DEFAULT_REPEAT_INTERVAL);
	_focusedWidgetOnDelete = w->onDelete.connect(sigc::ptr_fun(&Screen::OnDeleteFocusedWidget));
	focusedWidget = w;
}

void Screen::ClearFocus()
{
	if (!focusedWidget) return;
	_focusedWidgetOnDelete.disconnect();
	focusedWidget = 0;
	SDL_EnableKeyRepeat(0, 0); // disable key repeat
}

void Screen::ShowBadError(const char *msg)
{
	fprintf(stderr, "%s", msg);
	baseContainer->HideChildren();
	
	Gui::Fixed *f = new Gui::Fixed(6*GetWidth()/8.0f, 6*GetHeight()/8.0f);
	Gui::Screen::AddBaseWidget(f, GetWidth()/8, GetHeight()/8);
	f->SetTransparency(false);
	f->SetBgColor(0.4,0,0,1.0);
	f->Add(new Gui::Label(msg), 10, 10);

	Gui::Button *okButton = new Gui::LabelButton(new Gui::Label("Ok"));
	okButton->SetShortcut(SDLK_RETURN, KMOD_NONE);
	f->Add(okButton, 10.0f, 6*GetHeight()/8.0f - 32);
	f->ShowAll();
	f->Show();

	do {
		Gui::MainLoopIteration();
		SDL_Delay(10);
	} while (!okButton->IsPressed());

	Gui::Screen::RemoveBaseWidget(f);
	delete f;
	baseContainer->ShowAll();
}

bool Screen::Project(const vector3d &in, vector3d &out)
{
	GLint o = gluProject(in.x, in.y, in.z, modelMatrix, projMatrix, viewport, &out.x, &out.y, &out.z);
	out.x = out.x * width * invRealWidth;
	out.y = GetHeight() - out.y * height * invRealHeight;
<<<<<<< HEAD
	if (out.x*out.x > 1e8) return false;
	if (out.y*out.y > 1e8) return false;			// these get converted to ints later, must be sane
=======
>>>>>>> 8808fd10
	return (o == GL_TRUE);
}

void Screen::EnterOrtho()
{
	glGetDoublev (GL_MODELVIEW_MATRIX, modelMatrix);
	glGetDoublev (GL_PROJECTION_MATRIX, projMatrix);
	glGetIntegerv (GL_VIEWPORT, viewport);

	glDisable(GL_DEPTH_TEST);
	glDisable(GL_LIGHTING);
	glBlendFunc(GL_SRC_ALPHA, GL_ONE_MINUS_SRC_ALPHA);	
	glMatrixMode(GL_PROJECTION);
	glPushMatrix();
	glLoadIdentity();
	glOrtho(0, width, height, 0, -1, 1);
	glMatrixMode(GL_MODELVIEW);
	glPushMatrix();
	glLoadIdentity();
}

void Screen::LeaveOrtho()
{	
	glMatrixMode(GL_PROJECTION);
	glPopMatrix();
	glMatrixMode(GL_MODELVIEW);
	glPopMatrix();
	glEnable(GL_LIGHTING);
	glEnable(GL_DEPTH_TEST);
}

void Screen::Draw()
{
	assert(Screen::initted);
	EnterOrtho();
	baseContainer->Draw();
	LeaveOrtho();
}

bool Screen::IsBaseWidget(const Widget *w)
{
	return w == static_cast<const Widget*>(baseContainer);
}

void Screen::AddBaseWidget(Widget *w, int x, int y)
{
	baseContainer->Add(w, float(x), float(y));
}

void Screen::RemoveBaseWidget(Widget *w)
{
	baseContainer->Remove(w);
}
	
void Screen::SDLEventCoordToScreenCoord(int sdlev_x, int sdlev_y, float *x, float *y)
{
	*y = sdlev_y*height*invRealHeight;
	*x = sdlev_x*width*invRealWidth;
}

void Screen::OnMouseMotion(SDL_MouseMotionEvent *e)
{
	MouseMotionEvent ev;
	float x, y;
	Screen::SDLEventCoordToScreenCoord(e->x, e->y, &x, &y);
	ev.screenX = ev.x = x;
	ev.screenY = ev.y = y;
	baseContainer->OnMouseMotion(&ev);
	ev.screenX = ev.x = x;
	ev.screenY = ev.y = y;
	RawEvents::onMouseMotion.emit(&ev);
}

void Screen::OnClick(SDL_MouseButtonEvent *e)
{
	MouseButtonEvent ev;
	float x, y;
	Screen::SDLEventCoordToScreenCoord(e->x, e->y, &x, &y);
	ev.button = e->button;
	ev.isdown = (e->type == SDL_MOUSEBUTTONDOWN);
	ev.screenX = ev.x = x;
	ev.screenY = ev.y = y;
	if (ev.isdown) {
		baseContainer->OnMouseDown(&ev);
		RawEvents::onMouseDown.emit(&ev);
	} else {
		baseContainer->OnMouseUp(&ev);
		RawEvents::onMouseUp.emit(&ev);
	}
}

void Screen::OnKeyDown(const SDL_keysym *sym)
{
	if (focusedWidget) {
		bool accepted = focusedWidget->OnKeyPress(sym);
		// don't check shortcuts if the focused widget accepted the key-press
		if (accepted)
			return;
	}
	for (std::list<Widget*>::iterator i = kbshortcut_widgets.begin(); i != kbshortcut_widgets.end(); ++i) {
		if (!(*i)->IsVisible()) continue;
		if (!(*i)->GetEnabled()) continue;
		(*i)->OnPreShortcut(sym);
	}
}

void Screen::OnKeyUp(const SDL_keysym *sym)
{
}

float Screen::GetFontHeight(TextureFont *font)
{
    if (!font) font = GetFont();

	return font->GetHeight() * fontScale[1];
}

void Screen::MeasureString(const std::string &s, float &w, float &h, TextureFont *font)
{
	if (!font) font = GetFont();
	assert(font);

	font->MeasureString(s.c_str(), w, h);
	w *= fontScale[0];
	h *= fontScale[1];
}

void Screen::MeasureCharacterPos(const std::string &s, int charIndex, float &x, float &y, TextureFont *font)
{
	assert((charIndex >= 0) && (charIndex <= int(s.size())));

	if (!font) font = GetFont();
	assert(font);

	font->MeasureCharacterPos(s.c_str(), charIndex, x, y);
	x *= fontScale[0];
	y *= fontScale[1];
}

int Screen::PickCharacterInString(const std::string &s, float x, float y, TextureFont *font)
{
	if (!font) font = GetFont();
	assert(font);

	x /= fontScale[0];
	y /= fontScale[1];

	return font->PickCharacter(s.c_str(), x, y);
}

void Screen::RenderString(const std::string &s, float xoff, float yoff, TextureFont *font)
{
    if (!font) font = GetFont();

	GLdouble modelMatrix_[16];
	glPushMatrix();
	glGetDoublev (GL_MODELVIEW_MATRIX, modelMatrix_);
	float x = modelMatrix_[12] + xoff;
	float y = modelMatrix_[13] + yoff;
	glLoadIdentity();
	glTranslatef(floor(x/Screen::fontScale[0])*Screen::fontScale[0],
			floor(y/Screen::fontScale[1])*Screen::fontScale[1], 0);
	glScalef(Screen::fontScale[0], Screen::fontScale[1], 1);
	font->RenderString(s.c_str(), 0, 0);
	glPopMatrix();
}

void Screen::RenderMarkup(const std::string &s, TextureFont *font)
{
    if (!font) font = GetFont();

	GLdouble modelMatrix_[16];
	glPushMatrix();
	glGetDoublev (GL_MODELVIEW_MATRIX, modelMatrix_);
	float x = modelMatrix_[12];
	float y = modelMatrix_[13];
	glLoadIdentity();
	glTranslatef(floor(x/Screen::fontScale[0])*Screen::fontScale[0],
			floor(y/Screen::fontScale[1])*Screen::fontScale[1], 0);
	glScalef(Screen::fontScale[0], Screen::fontScale[1], 1);
	font->RenderMarkup(s.c_str(), 0, 0);
	glPopMatrix();
}

void Screen::AddShortcutWidget(Widget *w)
{
	kbshortcut_widgets.push_back(w);
}

void Screen::RemoveShortcutWidget(Widget *w)
{
	kbshortcut_widgets.remove(w);
}

}<|MERGE_RESOLUTION|>--- conflicted
+++ resolved
@@ -108,11 +108,6 @@
 	GLint o = gluProject(in.x, in.y, in.z, modelMatrix, projMatrix, viewport, &out.x, &out.y, &out.z);
 	out.x = out.x * width * invRealWidth;
 	out.y = GetHeight() - out.y * height * invRealHeight;
-<<<<<<< HEAD
-	if (out.x*out.x > 1e8) return false;
-	if (out.y*out.y > 1e8) return false;			// these get converted to ints later, must be sane
-=======
->>>>>>> 8808fd10
 	return (o == GL_TRUE);
 }
 
