#include "Ship.h"
#include "ShipAICmd.h"
#include "Frame.h"
#include "Pi.h"
#include "WorldView.h"
#include "Space.h"
#include "Serializer.h"
#include "collider/collider.h"
#include "Sfx.h"
#include "CargoBody.h"
#include "Planet.h"
#include "StarSystem.h"
#include "Sector.h"
#include "Projectile.h"
#include "Sound.h"
#include "render/Render.h"
#include "HyperspaceCloud.h"
#include "ShipCpanel.h"
#include "LmrModel.h"
#include "TextureManager.h"
#include "Polit.h"
#include "CityOnPlanet.h"
#include "Missile.h"
#include "Lang.h"
#include "StringF.h"

#define TONS_HULL_PER_SHIELD 10.0f

void SerializableEquipSet::Save(Serializer::Writer &wr)
{
	wr.Int32(Equip::SLOT_MAX);
	for (int i=0; i<Equip::SLOT_MAX; i++) {
		wr.Int32(equip[i].size());
		for (unsigned int j=0; j<equip[i].size(); j++) {
			wr.Int32(static_cast<int>(equip[i][j]));
		}
	}
}

/*
 * Should have initialised with EquipSet(ShipType::Type) first
 */
void SerializableEquipSet::Load(Serializer::Reader &rd)
{
	const int numSlots = rd.Int32();
	assert(numSlots <= Equip::SLOT_MAX);
	for (int i=0; i<numSlots; i++) {
		const int numItems = rd.Int32();
		for (int j=0; j<numItems; j++) {
			if (j < signed(equip[i].size())) {
				equip[i][j] = static_cast<Equip::Type>(rd.Int32());
			} else {
				// equipment slot sizes have changed. just
				// dump the difference
				rd.Int32();
			}
		}
	}
	onChange.emit(Equip::NONE);
}

void Ship::Save(Serializer::Writer &wr)
{
	DynamicBody::Save(wr);
	wr.Vector3d(m_angThrusters);
	wr.Vector3d(m_thrusters);
	wr.Int32(m_wheelTransition);
	wr.Float(m_wheelState);
	wr.Float(m_launchLockTimeout);
	wr.Bool(m_testLanded);
	wr.Int32(int(m_flightState));
	wr.Int32(int(m_alertState));
	wr.Double(m_lastFiringAlert);

	m_hyperspace.dest.Serialize(wr);
	wr.Float(m_hyperspace.countdown);

	for (int i=0; i<ShipType::GUNMOUNT_MAX; i++) {
		wr.Int32(m_gunState[i]);
		wr.Float(m_gunRecharge[i]);
		wr.Float(m_gunTemperature[i]);
	}
	wr.Float(m_ecmRecharge);
	m_shipFlavour.Save(wr);
	wr.Int32(m_dockedWithPort);
	wr.Int32(Serializer::LookupBody(m_dockedWith));
	m_equipment.Save(wr);
	wr.Float(m_stats.hull_mass_left);
	wr.Float(m_stats.shield_mass_left);
	if(m_curAICmd) { wr.Int32(1); m_curAICmd->Save(wr); }
	else wr.Int32(0);
	wr.Int32(int(m_aiMessage));
}

void Ship::Load(Serializer::Reader &rd)
{
	DynamicBody::Load(rd);
	// needs fixups
	m_angThrusters = rd.Vector3d();
	m_thrusters = rd.Vector3d();
	m_wheelTransition = rd.Int32();
	m_wheelState = rd.Float();
	m_launchLockTimeout = rd.Float();
	m_testLanded = rd.Bool();
	m_flightState = FlightState(rd.Int32());
	m_alertState = AlertState(rd.Int32());
	m_lastFiringAlert = rd.Double();
	
	m_hyperspace.dest = SystemPath::Unserialize(rd);
	m_hyperspace.countdown = rd.Float();

	for (int i=0; i<ShipType::GUNMOUNT_MAX; i++) {
		m_gunState[i] = rd.Int32();
		m_gunRecharge[i] = rd.Float();
		m_gunTemperature[i] = rd.Float();
	}
	m_ecmRecharge = rd.Float();
	m_shipFlavour.Load(rd);
	m_dockedWithPort = rd.Int32();
	m_dockedWithIndex = rd.Int32();
	m_equipment.InitSlotSizes(m_shipFlavour.type);
	m_equipment.Load(rd);
	Init();
	m_stats.hull_mass_left = rd.Float(); // must be after Init()...
	m_stats.shield_mass_left = rd.Float();
	if(rd.Int32()) m_curAICmd = AICommand::Load(rd);
	else m_curAICmd = 0;
	m_aiMessage = AIError(rd.Int32());

	m_equipment.onChange.connect(sigc::mem_fun(this, &Ship::OnEquipmentChange));
}

void Ship::Init()
{
	// XXX the animation namespace must match that in LuaConstants
	// note: this must be set before generating the collision mesh
	// (which happens in SetModel()) and before rendering
	GetLmrObjParams().animationNamespace = "ShipAnimation";
	GetLmrObjParams().equipment = &m_equipment;

	const ShipType &stype = GetShipType();
	SetModel(stype.lmrModelName.c_str());
	SetMassDistributionFromModel();
	UpdateMass();
	m_stats.hull_mass_left = float(stype.hullMass);
	m_stats.shield_mass_left = 0;
	m_hyperspace.now = false;			// TODO: move this on next savegame change, maybe
}

void Ship::PostLoadFixup()
{
	m_dockedWith = reinterpret_cast<SpaceStation*>(Serializer::LookupBody(m_dockedWithIndex));
	if (m_curAICmd) m_curAICmd->PostLoadFixup();
}

Ship::Ship(ShipType::Type shipType): DynamicBody()
{
	m_flightState = FLYING;
	m_alertState = ALERT_NONE;
	m_lastFiringAlert = 0.0;
	m_testLanded = false;
	m_launchLockTimeout = 0;
	m_wheelTransition = 0;
	m_wheelState = 0;
	m_dockedWith = 0;
	m_dockedWithPort = 0;
	m_shipFlavour = ShipFlavour(shipType);
	m_thrusters.x = m_thrusters.y = m_thrusters.z = 0;
	m_angThrusters.x = m_angThrusters.y = m_angThrusters.z = 0;
	m_equipment.InitSlotSizes(shipType);
	m_hyperspace.countdown = 0;
	m_hyperspace.now = false;
	for (int i=0; i<ShipType::GUNMOUNT_MAX; i++) {
		m_gunState[i] = 0;
		m_gunRecharge[i] = 0;
		m_gunTemperature[i] = 0;
	}
	m_ecmRecharge = 0;
	SetLabel(m_shipFlavour.regid);
	m_curAICmd = 0;
	m_aiMessage = AIERROR_NONE;
	m_equipment.onChange.connect(sigc::mem_fun(this, &Ship::OnEquipmentChange));

	Init();	
}

Ship::~Ship()
{
	if (m_curAICmd) delete m_curAICmd;
}


float Ship::GetPercentHull() const
{
	const ShipType &stype = GetShipType();
	return 100.0f * (m_stats.hull_mass_left / float(stype.hullMass));
}

float Ship::GetPercentShields() const
{
	if (m_stats.shield_mass <= 0) return 100.0f;
	else return 100.0f * (m_stats.shield_mass_left / m_stats.shield_mass);
}

void Ship::SetPercentHull(float p)
{
	const ShipType &stype = GetShipType();
	m_stats.hull_mass_left = 0.01f * Clamp(p, 0.0f, 100.0f) * float(stype.hullMass);
}

void Ship::UpdateMass()
{
	CalcStats();
	SetMass(m_stats.total_mass*1000);
}

bool Ship::OnDamage(Object *attacker, float kgDamage)
{
	if (!IsDead()) {
		float dam = kgDamage*0.001f;
		if (m_stats.shield_mass_left > 0.0f) {
			if (m_stats.shield_mass_left > dam) {
				m_stats.shield_mass_left -= dam;
				dam = 0;
			} else {
				dam -= m_stats.shield_mass_left;
				m_stats.shield_mass_left = 0;
			}
		}

		m_stats.hull_mass_left -= dam;
		if (m_stats.hull_mass_left < 0) {
			if (attacker) {
				if (attacker->IsType(Object::BODY)) {
					// XXX remove this call. kill stuff (including elite rating) should be in a script
					static_cast<Body*>(attacker)->OnHaveKilled(this);
					Pi::luaOnShipDestroyed->Queue(this, dynamic_cast<Body*>(attacker));
				}

				if (attacker->IsType(Object::SHIP))
					Polit::NotifyOfCrime(static_cast<Ship*>(attacker), Polit::CRIME_MURDER);
			}

			Pi::spaceManager->GetCurrentSpace()->KillBody(this);
			Sfx::Add(this, Sfx::TYPE_EXPLOSION);
			Sound::BodyMakeNoise(this, "Explosion_1", 1.0f);
		}
		
		else {
			if (attacker && attacker->IsType(Object::SHIP))
				Polit::NotifyOfCrime(static_cast<Ship*>(attacker), Polit::CRIME_PIRACY);

			if (Pi::rng.Double() < kgDamage)
				Sfx::Add(this, Sfx::TYPE_DAMAGE);
			
			if (dam < 0.01 * float(GetShipType().hullMass))
				Sound::BodyMakeNoise(this, "Hull_hit_Small", 1.0f);
			else
				Sound::BodyMakeNoise(this, "Hull_Hit_Medium", 1.0f);
		}
	}

	//printf("Ouch! %s took %.1f kilos of damage from %s! (%.1f t hull left)\n", GetLabel().c_str(), kgDamage, attacker->GetLabel().c_str(), m_stats.hull_mass_left);
	return true;
}

#define KINETIC_ENERGY_MULT	0.01
bool Ship::OnCollision(Object *b, Uint32 flags, double relVel)
{
	// hitting space station docking surfaces shouldn't do damage
	if (b->IsType(Object::SPACESTATION) && (flags & 0x10)) {
		return true;
	}

	// hitting cargo scoop surface shouldn't do damage
	if ((m_equipment.Get(Equip::SLOT_CARGOSCOOP) != Equip::NONE) && b->IsType(Object::CARGOBODY) && (flags & 0x100) && m_stats.free_capacity) {
		Equip::Type item = dynamic_cast<CargoBody*>(b)->GetCargoType();
		m_equipment.Add(item);
		Pi::spaceManager->GetCurrentSpace()->KillBody(dynamic_cast<Body*>(b));
		if (this->IsType(Object::PLAYER))
			Pi::Message(stringf(Lang::CARGO_SCOOP_ACTIVE_1_TONNE_X_COLLECTED, formatarg("item", Equip::types[item].name)));
		// XXX Sfx::Add(this, Sfx::TYPE_SCOOP);
		UpdateMass();
		return true;
	}

	if (b->IsType(Object::PLANET)) {
		// geoms still enabled when landed
		if (m_flightState != FLYING) return false;
		else {
			if (GetVelocity().Length() < MAX_LANDING_SPEED) {
				m_testLanded = true;
				return true;
			}
		}
	}

	if (
		b->IsType(Object::CITYONPLANET) ||
		b->IsType(Object::SHIP) ||
		b->IsType(Object::PLAYER) ||
		b->IsType(Object::SPACESTATION) ||
		b->IsType(Object::PLANET) ||
		b->IsType(Object::STAR) ||
		b->IsType(Object::CARGOBODY))
	{
		Pi::luaOnShipCollided->Queue(this,
			b->IsType(Object::CITYONPLANET) ? dynamic_cast<CityOnPlanet*>(b)->GetPlanet() : dynamic_cast<Body*>(b));
	}

	return DynamicBody::OnCollision(b, flags, relVel);
}

void Ship::SetThrusterState(const vector3d &levels)
{
	m_thrusters.x = Clamp(levels.x, -1.0, 1.0);
	m_thrusters.y = Clamp(levels.y, -1.0, 1.0);
	m_thrusters.z = Clamp(levels.z, -1.0, 1.0);
}

void Ship::SetAngThrusterState(const vector3d &levels)
{
	m_angThrusters.x = Clamp(levels.x, -1.0, 1.0);
	m_angThrusters.y = Clamp(levels.y, -1.0, 1.0);
	m_angThrusters.z = Clamp(levels.z, -1.0, 1.0);
}

vector3d Ship::GetMaxThrust(const vector3d &dir) const
{
	const ShipType &stype = GetShipType();
	vector3d maxThrust;
	maxThrust.x = (dir.x > 0) ? stype.linThrust[ShipType::THRUSTER_RIGHT]
		: -stype.linThrust[ShipType::THRUSTER_LEFT];
	maxThrust.y = (dir.y > 0) ? stype.linThrust[ShipType::THRUSTER_UP]
		: -stype.linThrust[ShipType::THRUSTER_DOWN];
	maxThrust.z = (dir.z > 0) ? stype.linThrust[ShipType::THRUSTER_REVERSE]
		: -stype.linThrust[ShipType::THRUSTER_FORWARD];
	return maxThrust;
}

double Ship::GetAccelMin() const
{
	const ShipType &stype = GetShipType();
	float val = stype.linThrust[ShipType::THRUSTER_UP];
	val = std::min(val, stype.linThrust[ShipType::THRUSTER_RIGHT]);
	val = std::min(val, -stype.linThrust[ShipType::THRUSTER_LEFT]);
	return val / GetMass();
}

void Ship::ClearThrusterState()
{
	m_angThrusters = vector3d(0,0,0);
	if (m_launchLockTimeout <= 0.0f) m_thrusters = vector3d(0,0,0);
}

Equip::Type Ship::GetHyperdriveFuelType() const
{
	Equip::Type t = m_equipment.Get(Equip::SLOT_ENGINE);
	return Equip::types[t].inputs[0];
}

const shipstats_t *Ship::CalcStats()
{
	const ShipType &stype = GetShipType();
	m_stats.max_capacity = stype.capacity;
	m_stats.used_capacity = 0;
	m_stats.used_cargo = 0;
	Equip::Type fuelType = GetHyperdriveFuelType();

	for (int i=0; i<Equip::SLOT_MAX; i++) {
		for (int j=0; j<stype.equipSlotCapacity[i]; j++) {
			Equip::Type t = m_equipment.Get(Equip::Slot(i), j);
			if (t) m_stats.used_capacity += Equip::types[t].mass;
			if (Equip::Slot(i) == Equip::SLOT_CARGO) m_stats.used_cargo += Equip::types[t].mass;
		}
	}
	m_stats.free_capacity = m_stats.max_capacity - m_stats.used_capacity;
	m_stats.total_mass = m_stats.used_capacity + stype.hullMass;

	m_stats.shield_mass = TONS_HULL_PER_SHIELD * float(m_equipment.Count(Equip::SLOT_SHIELD, Equip::SHIELD_GENERATOR));

	if (stype.equipSlotCapacity[Equip::SLOT_ENGINE]) {
		Equip::Type t = m_equipment.Get(Equip::SLOT_ENGINE);
		int hyperclass = Equip::types[t].pval;
		if (!hyperclass) { // no drive
			m_stats.hyperspace_range = m_stats.hyperspace_range_max = 0;
		} else {
			// for the sake of hyperspace range, we count ships mass as 60% of original.
			m_stats.hyperspace_range_max = Pi::CalcHyperspaceRange(hyperclass, m_stats.total_mass); 
			m_stats.hyperspace_range = std::min(m_stats.hyperspace_range_max, m_stats.hyperspace_range_max * m_equipment.Count(Equip::SLOT_CARGO, fuelType) /
				(hyperclass * hyperclass));
		}
	} else {
		m_stats.hyperspace_range = m_stats.hyperspace_range_max = 0;
	}
	return &m_stats;
}

static float distance_to_system(const SystemPath *dest)
{
	SystemPath here = Pi::spaceManager->GetCurrentSpace()->GetStarSystem()->GetPath();
	
	Sector sec1(here.sectorX, here.sectorY, here.sectorZ);
	Sector sec2(dest->sectorX, dest->sectorY, dest->sectorZ);

	return Sector::DistanceBetween(&sec1, here.systemIndex, &sec2, dest->systemIndex);
}

void Ship::UseHyperspaceFuel(const SystemPath *dest)
{
	int fuel_cost;
	Equip::Type fuelType = GetHyperdriveFuelType();
	double dur;
	bool hscheck = CanHyperspaceTo(dest, fuel_cost, dur);
	assert(hscheck);
	m_equipment.Remove(fuelType, fuel_cost);
	if (fuelType == Equip::MILITARY_FUEL) {
		m_equipment.Add(Equip::RADIOACTIVES, fuel_cost);
	}
}

bool Ship::CanHyperspaceTo(const SystemPath *dest, int &outFuelRequired, double &outDurationSecs, enum HyperjumpStatus *outStatus) 
{
	Equip::Type t = m_equipment.Get(Equip::SLOT_ENGINE);
	Equip::Type fuelType = GetHyperdriveFuelType();
	int hyperclass = Equip::types[t].pval;
	int fuel = m_equipment.Count(Equip::SLOT_CARGO, fuelType);
	outFuelRequired = 0;
	if (hyperclass == 0) {
		if (outStatus) *outStatus = HYPERJUMP_NO_DRIVE;
		return false;
	}

	StarSystem *s = Pi::spaceManager->GetCurrentSpace()->GetStarSystem();
	if (s && s->GetPath().IsSameSystem(*dest)) {
		if (outStatus) *outStatus = HYPERJUMP_CURRENT_SYSTEM;
		return false;
	}

	float dist = distance_to_system(dest);

	this->CalcStats();
	outFuelRequired = int(ceil(hyperclass*hyperclass*dist / m_stats.hyperspace_range_max));
	double m_totalmass = m_stats.total_mass;
	if (outFuelRequired > hyperclass*hyperclass) outFuelRequired = hyperclass*hyperclass;
	if (outFuelRequired < 1) outFuelRequired = 1;
	if (dist > m_stats.hyperspace_range_max) {
		outFuelRequired = 0;
		if (outStatus) *outStatus = HYPERJUMP_OUT_OF_RANGE;
		return false;
	} else if (fuel < outFuelRequired) {
		if (outStatus) *outStatus = HYPERJUMP_INSUFFICIENT_FUEL;
		return false;
	} else {
		// Old comments:
		// take at most a week. why a week? because a week is a
		// fundamental physical unit in the same sense that the planck length
		// is, and so it is very probable that future hyperspace
		// technologies will involve travelling a week through time.

		// Now mass has more of an effect on the time taken, this is mainly
		// for gameplay considerations for courier missions and the like.
		outDurationSecs = ((dist * dist * 0.5) / (m_stats.hyperspace_range_max *
			hyperclass)) * 
			(60.0 * 60.0 * 24.0 * sqrt(m_totalmass));
		//float hours = outDurationSecs * 0.0002778;
		//printf("%f LY in %f hours OR %d seconds \n", dist, hours, outDurationSecs);
		//printf("%d seconds\n", outDurationSecs);
		if (outFuelRequired <= fuel) {
			if (outStatus) *outStatus = HYPERJUMP_OK;
			return true;
		} else {
			if (outStatus) *outStatus = HYPERJUMP_INSUFFICIENT_FUEL;
			return false;
		}
	}
}

Ship::HyperjumpStatus Ship::StartHyperspaceCountdown(const SystemPath &dest)
{
	int fuelUsage;
	double duration;

	HyperjumpStatus status;
	if (!CanHyperspaceTo(&dest, fuelUsage, duration, &status))
		return status;

	m_hyperspace.dest = dest;

	Equip::Type t = m_equipment.Get(Equip::SLOT_ENGINE);
	m_hyperspace.countdown = 1.0f + Equip::types[t].pval;
	m_hyperspace.now = false;

	return Ship::HYPERJUMP_OK;
}

void Ship::ResetHyperspaceCountdown()
{
    m_hyperspace.countdown = 0;
	m_hyperspace.now = false;
}

float Ship::GetECMRechargeTime()
{
	const Equip::Type t = m_equipment.Get(Equip::SLOT_ECM);
	if (t != Equip::NONE) {
		return Equip::types[t].rechargeTime;
	} else {
		return 0;
	}
}

void Ship::UseECM()
{
	const Equip::Type t = m_equipment.Get(Equip::SLOT_ECM);
	if (m_ecmRecharge > 0.0f) return;
	if (t != Equip::NONE) {
		Sound::BodyMakeNoise(this, "ECM", 1.0f);
		m_ecmRecharge = GetECMRechargeTime();
		Pi::spaceManager->GetCurrentSpace()->DoECM(GetFrame(), GetPosition(), Equip::types[t].pval);
	}
}

bool Ship::FireMissile(int idx, Ship *target)
{
	assert(target);

	const Equip::Type t = m_equipment.Get(Equip::SLOT_MISSILE, idx);
	if (t == Equip::NONE) {
		return false;
	}

	m_equipment.Set(Equip::SLOT_MISSILE, idx, Equip::NONE);
	CalcStats();

	matrix4x4d m;
	GetRotMatrix(m);
	vector3d dir = m*vector3d(0,0,-1);
	
	ShipType::Type mtype;
	switch (t) {
		case Equip::MISSILE_SMART: mtype = ShipType::MISSILE_SMART; break;
		case Equip::MISSILE_NAVAL: mtype = ShipType::MISSILE_NAVAL; break;
		case Equip::MISSILE_UNGUIDED: mtype = ShipType::MISSILE_UNGUIDED; break;
		default:
		case Equip::MISSILE_GUIDED: mtype = ShipType::MISSILE_GUIDED; break;
	}
	Missile *missile = new Missile(mtype, this, target);
	missile->SetRotMatrix(m);
	missile->SetFrame(GetFrame());
	// XXX DODGY! need to put it in a sensible location
	missile->SetPosition(GetPosition()+50.0*dir);
	missile->SetVelocity(GetVelocity());
	Pi::spaceManager->GetCurrentSpace()->AddBody(missile);
	return true;
}

void Ship::Blastoff()
{
	if (m_flightState != LANDED) return;

	ClearThrusterState();
	m_flightState = FLYING;
	m_testLanded = false;
	m_dockedWith = 0;
	m_launchLockTimeout = 2.0; // two second of applying thrusters
	
	vector3d up = GetPosition().Normalized();
	Enable();
	assert(GetFrame()->m_astroBody->IsType(Object::PLANET));
	const double planetRadius = 2.0 + static_cast<Planet*>(GetFrame()->m_astroBody)->GetTerrainHeight(up);
	SetVelocity(vector3d(0, 0, 0));
	SetAngVelocity(vector3d(0, 0, 0));
	SetForce(vector3d(0, 0, 0));
	SetTorque(vector3d(0, 0, 0));
	
	Aabb aabb;
	GetAabb(aabb);
	// XXX hm. we need to be able to get sbre aabb
	SetPosition(up*planetRadius - aabb.min.y*up);
	SetThrusterState(1, 1.0);		// thrust upwards

	Pi::luaOnShipTakeOff->Queue(this, GetFrame()->m_astroBody);
}

void Ship::TestLanded()
{
	m_testLanded = false;
	if (m_launchLockTimeout > 0.0f) return;
	if (m_wheelState < 1.0f) return;
	if (GetFrame()->GetBodyFor()->IsType(Object::PLANET)) {
		double speed = GetVelocity().Length();
		vector3d up = GetPosition().Normalized();
		const double planetRadius = static_cast<Planet*>(GetFrame()->GetBodyFor())->GetTerrainHeight(up);

		if (speed < MAX_LANDING_SPEED) {
			// orient the damn thing right
			// Q: i'm totally lost. why is the inverse of the body rot matrix being used?
			// A: NFI. it just works this way
			matrix4x4d rot;
			GetRotMatrix(rot);
			matrix4x4d invRot = rot.InverseOf();

			// check player is sortof sensibly oriented for landing
			const double dot = vector3d(invRot[1], invRot[5], invRot[9]).Normalized().Dot(up);
			if (dot > 0.99) {

				Aabb aabb;
				GetAabb(aabb);

				// position at zero altitude
				SetPosition(up * (planetRadius - aabb.min.y));

				vector3d forward = rot * vector3d(0,0,1);
				vector3d other = up.Cross(forward).Normalized();
				forward = other.Cross(up);

				rot = matrix4x4d::MakeRotMatrix(other, up, forward);
				rot = rot.InverseOf();
				SetRotMatrix(rot);

				SetVelocity(vector3d(0, 0, 0));
				SetAngVelocity(vector3d(0, 0, 0));
				SetForce(vector3d(0, 0, 0));
				SetTorque(vector3d(0, 0, 0));
				// we don't use DynamicBody::Disable because that also disables the geom, and that must still get collisions
				DisableBodyOnly();
				ClearThrusterState();
				m_flightState = LANDED;
				Sound::PlaySfx("Rough_Landing", 1.0f, 1.0f, 0);
				Pi::luaOnShipLanded->Queue(this, GetFrame()->GetBodyFor());
			}
		}
	}
}

void Ship::TimeStepUpdate(const float timeStep)
{
	// XXX why not just fucking do this rather than track down the
	// reason that ship geoms are being collision tested during launch
	if (m_flightState == FLYING) Enable();
	else Disable();

	vector3d maxThrust = GetMaxThrust(m_thrusters);
	AddRelForce(vector3d(maxThrust.x*m_thrusters.x, maxThrust.y*m_thrusters.y,
		maxThrust.z*m_thrusters.z));
	AddRelTorque(GetShipType().angThrust * m_angThrusters);

	DynamicBody::TimeStepUpdate(timeStep);
}

void Ship::FireWeapon(int num)
{
	const ShipType &stype = GetShipType();
	if (m_flightState != FLYING) return;
	matrix4x4d m;
	GetRotMatrix(m);

	vector3d dir = vector3d(stype.gunMount[num].dir);
	vector3d pos = vector3d(stype.gunMount[num].pos);
	m_gunTemperature[num] += 0.01f;

	dir = m.ApplyRotationOnly(dir);
	pos = m.ApplyRotationOnly(pos);
	pos += GetPosition();
	
	Equip::Type t = m_equipment.Get(Equip::SLOT_LASER, num);
	const LaserType &lt = Equip::lasers[Equip::types[t].tableIndex];
	m_gunRecharge[num] = lt.rechargeTime;
	vector3d baseVel = GetVelocity();
	vector3d dirVel = lt.speed * dir.Normalized();
	
	if (lt.flags & Equip::LASER_DUAL)
	{
		vector3d sep = dir.Cross(vector3d(m[4],m[5],m[6])).Normalized();
		Projectile::Add(this, t, pos+5.0*sep, baseVel, dirVel);
		Projectile::Add(this, t, pos-5.0*sep, baseVel, dirVel);
	}
	else Projectile::Add(this, t, pos, baseVel, dirVel);

	/*
			// trace laser beam through frame to see who it hits
			CollisionContact c;
			GetFrame()->GetCollisionSpace()->TraceRay(pos, dir, 10000.0, &c, this->GetGeom());
			if (c.userData1) {
				Body *hit = static_cast<Body*>(c.userData1);
				hit->OnDamage(this, damage);
			}
	*/

	Polit::NotifyOfCrime(this, Polit::CRIME_WEAPON_DISCHARGE);
	Sound::BodyMakeNoise(this, "Pulse_Laser", 1.0f);
}

double Ship::GetHullTemperature() const
{
	double dragGs = GetAtmosForce().Length() / (GetMass() * 9.81);
	if (m_equipment.Get(Equip::SLOT_ATMOSHIELD) == Equip::NONE) {
		return dragGs / 30.0;
	} else {
		return dragGs / 300.0;
	}
}

void Ship::UpdateAlertState()
{
	// no alerts if no scanner
	if (m_equipment.Get(Equip::SLOT_SCANNER) == Equip::NONE) {
		// clear existing alert state if there was one
		if (GetAlertState() != ALERT_NONE) {
			SetAlertState(ALERT_NONE);
			Pi::luaOnShipAlertChanged->Queue(this, LuaConstants::GetConstantString(Pi::luaManager->GetLuaState(), "ShipAlertStatus", ALERT_NONE));
		}
		return;
	}

	bool ship_is_near = false, ship_is_firing = false;
	for (Space::BodyIterator i = Pi::spaceManager->GetCurrentSpace()->GetActiveBodies().begin(); i != Pi::spaceManager->GetCurrentSpace()->GetActiveBodies().end(); i++)
	{
		if ((*i) == this) continue;
		if (!(*i)->IsType(Object::SHIP) || (*i)->IsType(Object::MISSILE)) continue;

		Ship *ship = static_cast<Ship*>(*i);

		if (ship->GetFlightState() == LANDED || ship->GetFlightState() == DOCKED) continue;

		if (GetPositionRelTo(ship).LengthSqr() < 100000.0*100000.0) {
			ship_is_near = true;

			Uint32 gunstate = 0;
			for (int j = 0; j < ShipType::GUNMOUNT_MAX; j++)
				gunstate |= ship->m_gunState[j];

			if (gunstate) {
				ship_is_firing = true;
				break;
			}
		}
	}

	bool changed = false;
	switch (m_alertState) {
		case ALERT_NONE:
			if (ship_is_near) {
				SetAlertState(ALERT_SHIP_NEARBY);
				changed = true;
            }
			if (ship_is_firing) {
				m_lastFiringAlert = Pi::GetGameTime();
				SetAlertState(ALERT_SHIP_FIRING);
				changed = true;
			}
			break;

		case ALERT_SHIP_NEARBY:
			if (!ship_is_near) {
				SetAlertState(ALERT_NONE);
				changed = true;
			}
			else if (ship_is_firing) {
				m_lastFiringAlert = Pi::GetGameTime();
				SetAlertState(ALERT_SHIP_FIRING);
				changed = true;
			}
			break;

		case ALERT_SHIP_FIRING:
			if (!ship_is_near) {
				SetAlertState(ALERT_NONE);
				changed = true;
			}
			else if (ship_is_firing) {
				m_lastFiringAlert = Pi::GetGameTime();
			}
			else if (m_lastFiringAlert + 60.0 <= Pi::GetGameTime()) {
				SetAlertState(ALERT_SHIP_NEARBY);
				changed = true;
			}
			break;
	}

	if (changed)
		Pi::luaOnShipAlertChanged->Queue(this, LuaConstants::GetConstantString(Pi::luaManager->GetLuaState(), "ShipAlertStatus", GetAlertState()));
}

void Ship::StaticUpdate(const float timeStep)
{
	AITimeStep(timeStep);		// moved to correct place, maybe

	if (GetHullTemperature() > 1.0) {
		Pi::spaceManager->GetCurrentSpace()->KillBody(this);
	}

	UpdateAlertState();

	/* FUEL SCOOPING!!!!!!!!! */
	if (m_equipment.Get(Equip::SLOT_FUELSCOOP) != Equip::NONE) {
		Body *astro = GetFrame()->m_astroBody;
		if (astro && astro->IsType(Object::PLANET)) {
			Planet *p = static_cast<Planet*>(astro);
			if (p->IsSuperType(SBody::SUPERTYPE_GAS_GIANT)) {
				double dist = GetPosition().Length();
				double pressure, density;
				p->GetAtmosphericState(dist, &pressure, &density);
			
				double speed = GetVelocity().Length();
				vector3d vdir = GetVelocity().Normalized();
				matrix4x4d rot;
				GetRotMatrix(rot);
				vector3d pdir = -vector3d(rot[8], rot[9], rot[10]).Normalized();
				double dot = vdir.Dot(pdir);
				if ((m_stats.free_capacity) && (dot > 0.95) && (speed > 2000.0) && (density > 1.0)) {
					double rate = speed*density*0.00001f;
					if (Pi::rng.Double() < rate) {
						m_equipment.Add(Equip::HYDROGEN);
						if (this->IsType(Object::PLAYER)) {
							Pi::Message(stringf(Lang::FUEL_SCOOP_ACTIVE_N_TONNES_H_COLLECTED,
									formatarg("quantity", m_equipment.Count(Equip::SLOT_CARGO, Equip::HYDROGEN))));
						}
						UpdateMass();
					}
				}
			}
		}
	}

	// Cargo bay life support
	if (m_equipment.Get(Equip::SLOT_CARGOLIFESUPPORT) != Equip::CARGO_LIFE_SUPPORT) {
		// Hull is pressure-sealed, it just doesn't provide
		// temperature regulation and breathable atmosphere
		
		// kill stuff roughly every 5 seconds
		if ((!m_dockedWith) && (5.0*Pi::rng.Double() < timeStep)) {
			Equip::Type t = (Pi::rng.Int32(2) ? Equip::LIVE_ANIMALS : Equip::SLAVES);
			
			if (m_equipment.Remove(t, 1)) {
				m_equipment.Add(Equip::FERTILIZER);
				if (this->IsType(Object::PLAYER)) {
					Pi::Message(Lang::CARGO_BAY_LIFE_SUPPORT_LOST);
				}
			}
		}
	}
	
	if (m_flightState == FLYING)
		m_launchLockTimeout -= timeStep;
	if (m_launchLockTimeout < 0) m_launchLockTimeout = 0;
	/* can't orient ships in SetDockedWith() because it gets
	 * called from collision handler, and collision system gets a bit
	 * weirded out if bodies are moved in the middle of collision detection
	 */
	if (m_dockedWith) m_dockedWith->OrientDockedShip(this, m_dockedWithPort);

	// lasers
	for (int i=0; i<ShipType::GUNMOUNT_MAX; i++) {
		m_gunRecharge[i] -= timeStep;
		float rateCooling = 0.01f;
		if (m_equipment.Get(Equip::SLOT_LASERCOOLER) != Equip::NONE)  {
			rateCooling *= float(Equip::types[ m_equipment.Get(Equip::SLOT_LASERCOOLER) ].pval);
		}
		m_gunTemperature[i] -= rateCooling*timeStep;
		if (m_gunTemperature[i] < 0.0f) m_gunTemperature[i] = 0;
		if (m_gunRecharge[i] < 0.0f) m_gunRecharge[i] = 0;

		if (!m_gunState[i]) continue;
		if (m_gunRecharge[i] > 0.0f) continue;
		if (m_gunTemperature[i] > 1.0) continue;

		FireWeapon(i);
	}

	if (m_ecmRecharge > 0.0f) {
		m_ecmRecharge = std::max(0.0f, m_ecmRecharge - timeStep);
	}

	if (m_stats.shield_mass_left < m_stats.shield_mass) {
		// 250 second recharge
		float recharge_rate = 0.004f;
		if (m_equipment.Get(Equip::SLOT_ENERGYBOOSTER) != Equip::NONE) {
			recharge_rate *= float(Equip::types[ m_equipment.Get(Equip::SLOT_ENERGYBOOSTER) ].pval);
		}
		m_stats.shield_mass_left += m_stats.shield_mass * recharge_rate * timeStep;
	}
	m_stats.shield_mass_left = Clamp(m_stats.shield_mass_left, 0.0f, m_stats.shield_mass);

	if (m_wheelTransition) {
		m_wheelState += m_wheelTransition*0.3f*timeStep;
		m_wheelState = Clamp(m_wheelState, 0.0f, 1.0f);
		if (float_equal_exact(m_wheelState, 0.0f) || float_equal_exact(m_wheelState, 1.0f))
			m_wheelTransition = 0;
	}

	if (m_testLanded) TestLanded();

	if (m_equipment.Get(Equip::SLOT_HULLAUTOREPAIR) == Equip::HULL_AUTOREPAIR) {
		const ShipType &stype = GetShipType();
		m_stats.hull_mass_left = std::min(m_stats.hull_mass_left + 0.1f*timeStep, float(stype.hullMass));
	}

	// After calling StartHyperspaceTo this Ship must not spawn objects
	// holding references to it (eg missiles), as StartHyperspaceTo
	// removes the ship from Space::bodies and so the missile will not
	// have references to this cleared by NotifyDeleted()
	if (m_hyperspace.countdown > 0.0f) {
		m_hyperspace.countdown = m_hyperspace.countdown - timeStep;
		if (m_hyperspace.countdown <= 0.0f) {
			m_hyperspace.countdown = 0;
			m_hyperspace.now = true;
		}
	}

	if (m_hyperspace.now) {
		m_hyperspace.now = false;
		Hyperspace();
	}
}

void Ship::NotifyDeleted(const Body* const deletedBody)
{
	if (m_curAICmd) m_curAICmd->OnDeleted(deletedBody);
}

const ShipType &Ship::GetShipType() const
{
	return ShipType::types[m_shipFlavour.type];
}

bool Ship::Undock()
{
	if (m_dockedWith && m_dockedWith->LaunchShip(this, m_dockedWithPort)) {
		m_testLanded = false;
		onUndock.emit();
		m_dockedWith = 0;
		// lock thrusters for two seconds to push us out of station
		m_launchLockTimeout = 2.0;
		return true;
	} else {
		return false;
	}
}

void Ship::SetDockedWith(SpaceStation *s, int port)
{
	if (s) {
		m_dockedWith = s;
		m_dockedWithPort = port;
		m_wheelState = 1.0f;
		m_flightState = DOCKED;
		SetVelocity(vector3d(0,0,0));
		SetAngVelocity(vector3d(0,0,0));
		Disable();
		ClearThrusterState();
		m_dockedWith->SetDocked(this, port);
		onDock.emit();
	} else {
		Undock();
	}
}

void Ship::SetGunState(int idx, int state)
{
	if (m_equipment.Get(Equip::SLOT_LASER, idx) != Equip::NONE) {
		m_gunState[idx] = state;
	}
}

bool Ship::SetWheelState(bool down)
{
	if (m_flightState != FLYING) return false;
	if (float_equal_exact(m_wheelState, down ? 1.0f : 0.0f)) return false;
	m_wheelTransition = (down ? 1 : -1);
	return true;
}

#if 0
bool Ship::IsFiringLasers()
{
	for (int i=0; i<ShipType::GUNMOUNT_MAX; i++) {
		if (m_gunState[i]) return true;
	}
	return false;
}

/* Assumed to be at model coords */
void Ship::RenderLaserfire()
{
	const ShipType &stype = GetShipType();
	glDisable(GL_LIGHTING);
	
	for (int i=0; i<ShipType::GUNMOUNT_MAX; i++) {
		if (!m_gunState[i]) continue;
		glPushAttrib(GL_CURRENT_BIT | GL_LINE_BIT);
		switch (m_equipment.Get(Equip::SLOT_LASER, i)) {
			case Equip::LASER_2MW_BEAM:
				glColor3f(1,.5,0); break;
			case Equip::LASER_4MW_BEAM:
				glColor3f(1,1,0); break;
			default:
			case Equip::LASER_1MW_BEAM:
				glColor3f(1,0,0); break;
		}
		glLineWidth(2.0f);
		glBegin(GL_LINES);
		vector3f pos = stype.gunMount[i].pos;
		glVertex3f(pos.x, pos.y, pos.z);
		glVertex3fv(&((10000)*stype.gunMount[i].dir)[0]);
		glEnd();
		glPopAttrib();
	}
	glEnable(GL_LIGHTING);
}
#endif /* 0 */

void Ship::Render(const vector3d &viewCoords, const matrix4x4d &viewTransform)
{
	if ((!IsEnabled()) && !m_flightState) return;
	LmrObjParams &params = GetLmrObjParams();
	
	if ( (!this->IsType(Object::PLAYER)) ||
	     (Pi::worldView->GetCamType() == WorldView::CAM_EXTERNAL) ) {
		m_shipFlavour.ApplyTo(&params);
		SetLmrTimeParams();
		params.angthrust[0] = float(-m_angThrusters.x);
		params.angthrust[1] = float(-m_angThrusters.y);
		params.angthrust[2] = float(-m_angThrusters.z);
		params.linthrust[0] = float(m_thrusters.x);
		params.linthrust[1] = float(m_thrusters.y);
		params.linthrust[2] = float(m_thrusters.z);
		params.animValues[ANIM_WHEEL_STATE] = m_wheelState;
		params.flightState = m_flightState;

		//strncpy(params.pText[0], GetLabel().c_str(), sizeof(params.pText));
		RenderLmrModel(viewCoords, viewTransform);

		// draw shield recharge bubble
		if (m_stats.shield_mass_left < m_stats.shield_mass) {
			float shield = 0.01f*GetPercentShields();
			glDisable(GL_LIGHTING);
			glEnable(GL_BLEND);
			glColor4f((1.0f-shield),shield,0.0,0.33f*(1.0f-shield));
			glPushMatrix();
			glTranslatef(GLfloat(viewCoords.x), GLfloat(viewCoords.y), GLfloat(viewCoords.z));
			Render::State::UseProgram(Render::simpleShader);
			gluSphere(Pi::gluQuadric, GetLmrCollMesh()->GetBoundingRadius(), 20, 20);
			Render::State::UseProgram(0);
			glPopMatrix();
			glEnable(GL_LIGHTING);
			glDisable(GL_BLEND);
		}
	}
	if (m_ecmRecharge > 0.0f) {
		// pish effect
		vector3f v[100];
		for (int i=0; i<100; i++) {
			const double r1 = Pi::rng.Double()-0.5;
			const double r2 = Pi::rng.Double()-0.5;
			const double r3 = Pi::rng.Double()-0.5;
			v[i] = vector3f(viewTransform * (
				GetPosition() +
				GetLmrCollMesh()->GetBoundingRadius() *
				vector3d(r1, r2, r3).Normalized()
			));
		}
		Color c(0.5,0.5,1.0,1.0);
		float totalRechargeTime = GetECMRechargeTime();
		if (totalRechargeTime >= 0.0f) {
			c.a = m_ecmRecharge / totalRechargeTime;
		}

		Texture *tex = TextureManager::GetTexture(PIONEER_DATA_DIR"/textures/ecm.png");
		tex->BindTexture();
		Render::PutPointSprites(100, v, 50.0f, c);
	}

#if 0
	if (IsFiringLasers()) {
		glPushMatrix();
		TransformToModelCoords(camFrame);
		RenderLaserfire();
		glPopMatrix();
	}
#endif /* 0 */
}

bool Ship::Jettison(Equip::Type t)
{
	if (m_flightState != FLYING) return false;
	if (t == Equip::NONE) return false;
	Equip::Slot slot = Equip::types[int(t)].slot;
	if (m_equipment.Count(slot, t) > 0) {
		m_equipment.Remove(t, 1);
		UpdateMass();

		Aabb aabb;
		GetAabb(aabb);
		matrix4x4d rot;
		GetRotMatrix(rot);
		vector3d pos = rot * vector3d(0, aabb.min.y-5, 0);
		CargoBody *cargo = new CargoBody(t);
		cargo->SetFrame(GetFrame());
		cargo->SetPosition(GetPosition()+pos);
		cargo->SetVelocity(GetVelocity()+rot*vector3d(0,-10,0));
		Pi::spaceManager->GetCurrentSpace()->AddBody(cargo);

		Pi::luaOnJettison->Queue(this, cargo);

		return true;
	} else {
		return false;
	}
}

void Ship::OnEquipmentChange(Equip::Type e)
{
	Pi::luaOnShipEquipmentChanged->Queue(this, LuaConstants::GetConstantString(Pi::luaManager->GetLuaState(), "EquipType", e));
}

void Ship::UpdateFlavour(const ShipFlavour *f)
{
	assert(f->type == m_shipFlavour.type);
	m_shipFlavour = *f;
	Pi::luaOnShipFlavourChanged->Queue(this);
}

/*
 * Used when player buys a new ship.
 */
void Ship::ResetFlavour(const ShipFlavour *f)
{
	m_shipFlavour = *f;
	m_equipment.InitSlotSizes(f->type);
	SetLabel(f->regid);
	Init();
	Pi::luaOnShipFlavourChanged->Queue(this);
<<<<<<< HEAD
}

float Ship::GetWeakestThrustersForce() const
{
	const ShipType &type = GetShipType();
	float val = FLT_MAX;
	for (int i=0; i<ShipType::THRUSTER_MAX; i++) {
		val = std::min(val, fabsf(type.linThrust[i]));
	}
	return val;
}

void Ship::Hyperspace() {
	assert(0);
=======
>>>>>>> 9f06dda3
}<|MERGE_RESOLUTION|>--- conflicted
+++ resolved
@@ -1132,21 +1132,8 @@
 	SetLabel(f->regid);
 	Init();
 	Pi::luaOnShipFlavourChanged->Queue(this);
-<<<<<<< HEAD
-}
-
-float Ship::GetWeakestThrustersForce() const
-{
-	const ShipType &type = GetShipType();
-	float val = FLT_MAX;
-	for (int i=0; i<ShipType::THRUSTER_MAX; i++) {
-		val = std::min(val, fabsf(type.linThrust[i]));
-	}
-	return val;
 }
 
 void Ship::Hyperspace() {
 	assert(0);
-=======
->>>>>>> 9f06dda3
 }