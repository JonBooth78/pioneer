--- conflicted
+++ resolved
@@ -1,9 +1,6 @@
 #include "FaceVideoLink.h"
-<<<<<<< HEAD
 #include "Lang.h"
-=======
 #include "NameGenerator.h"
->>>>>>> 9c541155
 
 #define FACE_WIDTH  295
 #define FACE_HEIGHT 285
@@ -187,17 +184,10 @@
 	glEnd();
 	glDisable(GL_TEXTURE_2D);
 
-<<<<<<< HEAD
-	if (now - m_created < 4500) {
-		m_message->SetText(Lang::VID_LINK_ESTABLISHED);
-		DrawMessage();
-	}
-=======
 	glPushMatrix();
 	glTranslatef(0.f, size[1]- size[1] * 0.16f, 0.f);
 	m_characterInfo->Draw();
 	glPopMatrix();
->>>>>>> 9c541155
 }
 
 void FaceVideoLink::DrawMessage() {
