--- conflicted
+++ resolved
@@ -223,7 +223,7 @@
 	if (!(sx || sy)) glColor3f(1,1,0);
 	Uint32 num=0;
 	for (std::vector<Sector::System>::iterator i = ps->m_systems.begin(); i != ps->m_systems.end(); ++i) {
-		SystemPath current = SystemPath(sx, sy, num);
+		SystemPath current = SystemPath(sx, sy, sz, num);
 
 		glColor3fv(StarSystem::starColors[(*i).starType[0]]);
 		glPushMatrix();
@@ -249,13 +249,8 @@
 				fabs(m_posMovingTo.y - m_pos.y),
 				fabs(m_posMovingTo.z - m_pos.z));
 		// Ideally, since this takes so f'ing long, it wants to be done as a threaded job but haven't written that yet.
-<<<<<<< HEAD
 		if( !(*i).IsSetInhabited() && diff.x < 0.001f && diff.y < 0.001f ) {
-			StarSystem* pSS = StarSystem::GetCached(SystemPath(sx, sy, sz, num));
-=======
-		if( !(*i).IsSetInhabited() && diffx < 0.001f && diffy < 0.001f ) {
 			StarSystem* pSS = StarSystem::GetCached(current);
->>>>>>> 34b33f7c
 			if( !pSS->m_unexplored && pSS->m_spaceStations.size()>0 ) 
 			{
 				(*i).SetInhabited(true);
@@ -303,13 +298,8 @@
 			glPopMatrix();
 		}
 		// selected indicator
-<<<<<<< HEAD
-		if ((sx == m_selected.sectorX) && (sy == m_selected.sectorY) && (sz == m_selected.sectorZ) &&
-		    (num == m_selected.systemIndex)) {
-=======
 		if (current == m_selected) {
 			glPushMatrix();
->>>>>>> 34b33f7c
 			glDepthRange(0.1,1.0);
 			glColor3f(0,0.8,0);
 			glScalef(2,2,2);
@@ -435,54 +425,18 @@
 			m_selected.systemIndex = i;
 		}
 	}
-<<<<<<< HEAD
-=======
 
 	if (last_selected != m_selected) {
-		if (m_matchTargetToSelection) {
-			m_hyperspaceTarget = m_selected;
-			onHyperspaceTargetChanged.emit();
-		}
-	
 		SystemPath playerLoc = Pi::currentSystem->GetPath();
 
-		Sector sec(m_selected.sectorX, m_selected.sectorY);
-		Sector psec(playerLoc.sectorX, playerLoc.sectorY);
-		const float dist = Sector::DistanceBetween(&sec, m_selected.systemIndex, &psec, playerLoc.systemIndex);
-
-		char buf[256];
-		int fuelRequired;
-		double dur;
-		enum Ship::HyperjumpStatus jumpStatus;
-		Pi::player->CanHyperspaceTo(&m_selected, fuelRequired, dur, &jumpStatus);
-		switch (jumpStatus) {
-			case Ship::HYPERJUMP_OK:
-				snprintf(buf, sizeof(buf), "Dist. %.2f light years (fuel required: %dt | time loss: %.1fhrs)", dist, fuelRequired, dur*0.0002778);
-				m_distance->Color(0.0f, 1.0f, 0.2f);
-				break;
-			case Ship::HYPERJUMP_CURRENT_SYSTEM:
-				snprintf(buf, sizeof(buf), "Current system");
-				m_distance->Color(0.0f, 1.0f, 1.0f);
-				break;
-			case Ship::HYPERJUMP_INSUFFICIENT_FUEL:
-				snprintf(buf, sizeof(buf), "Dist. %.2f light years (insufficient fuel, required: %dt)", dist, fuelRequired);
-				m_distance->Color(1.0f, 1.0f, 0.0f);
-				break;
-			case Ship::HYPERJUMP_OUT_OF_RANGE:
-				snprintf(buf, sizeof(buf), "Dist. %.2f light years (out of range)", dist);
-				m_distance->Color(1.0f, 0.0f, 0.0f);
-				break;
-			case Ship::HYPERJUMP_NO_DRIVE:
-				snprintf(buf, sizeof(buf), "You cannot perform a hyperjump because you do not have a functioning hyperdrive");
-				m_distance->Color(1.0f, 0.6f, 1.0f);
-				break;
-		}
->>>>>>> 34b33f7c
-
-	if (last_selected != m_selected) {
 		Sector sec(m_selected.sectorX, m_selected.sectorY, m_selected.sectorZ);
-		Sector psec(playerLoc.sectorX, playerLoc.sectorY, m_selected.sectorZ);
+		Sector psec(playerLoc.sectorX, playerLoc.sectorY, playerLoc.sectorZ);
 		if (m_selected.systemIndex < sec.m_systems.size()) {
+			if (m_matchTargetToSelection) {
+				m_hyperspaceTarget = m_selected;
+				onHyperspaceTargetChanged.emit();
+			}
+	
 			const float dist = Sector::DistanceBetween(&sec, m_selected.systemIndex, &psec, playerLoc.systemIndex);
 
 			char buf[256];
@@ -493,27 +447,22 @@
 			switch (jumpStatus) {
 				case Ship::HYPERJUMP_OK:
 					snprintf(buf, sizeof(buf), "Dist. %.2f light years (fuel required: %dt | time loss: %.1fhrs)", dist, fuelRequired, dur*0.0002778);
-					Pi::player->SetHyperspaceTarget(&m_selected);
 					m_distance->Color(0.0f, 1.0f, 0.2f);
 					break;
 				case Ship::HYPERJUMP_CURRENT_SYSTEM:
 					snprintf(buf, sizeof(buf), "Current system");
-					Pi::player->ClearHyperspaceTarget();
 					m_distance->Color(0.0f, 1.0f, 1.0f);
 					break;
 				case Ship::HYPERJUMP_INSUFFICIENT_FUEL:
 					snprintf(buf, sizeof(buf), "Dist. %.2f light years (insufficient fuel, required: %dt)", dist, fuelRequired);
-					Pi::player->ClearHyperspaceTarget();
 					m_distance->Color(1.0f, 1.0f, 0.0f);
 					break;
 				case Ship::HYPERJUMP_OUT_OF_RANGE:
 					snprintf(buf, sizeof(buf), "Dist. %.2f light years (out of range)", dist);
-					Pi::player->ClearHyperspaceTarget();
 					m_distance->Color(1.0f, 0.0f, 0.0f);
 					break;
 				case Ship::HYPERJUMP_NO_DRIVE:
 					snprintf(buf, sizeof(buf), "You cannot perform a hyperjump because you do not have a functioning hyperdrive");
-					Pi::player->ClearHyperspaceTarget();
 					m_distance->Color(1.0f, 0.6f, 1.0f);
 					break;
 			}
