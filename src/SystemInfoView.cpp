#include "Pi.h"
#include "Sector.h"
#include "SectorView.h"
#include "SystemInfoView.h"
#include "ShipCpanel.h"
#include "Player.h"
#include "Polit.h"
#include "Space.h"
#include "SystemPath.h"
#include "Lang.h"

SystemInfoView::SystemInfoView()
{
	SetTransparency(true);
	m_system = 0;
	m_refresh = false;
}

void SystemInfoView::OnBodySelected(SBody *b)
{
	{
		printf("\n");
		printf("Gas, liquid, ice: %f, %f, %f\n", b->m_volatileGas.ToFloat(), b->m_volatileLiquid.ToFloat(), b->m_volatileIces.ToFloat());
	}

	SystemPath path = m_system->GetPathOf(b);
	if (Pi::currentSystem->GetPath() == m_system->GetPath()) {
		Body* body = Space::FindBodyForPath(&path);
		if(body != 0)
			Pi::player->SetNavTarget(body);
	}

	UpdateIconSelections();
}

void SystemInfoView::OnBodyViewed(SBody *b)
{
	std::string desc, data;

	m_infoBox->DeleteAllChildren();
	
	Gui::Fixed *fixed = new Gui::Fixed(600, 200);
	m_infoBox->PackStart(fixed);
	Gui::VBox *col1 = new Gui::VBox();
	Gui::VBox *col2 = new Gui::VBox();
	fixed->Add(col1, 0, 0);
	fixed->Add(col2, 300, 0);

#define _add_label_and_value(label, value) { \
	Gui::Label *l = (new Gui::Label(label))->Color(1.0f,1.0f,0.0f); \
	col1->PackEnd(l); \
	l = (new Gui::Label(value))->Color(1.0f,1.0f,0.0f); \
	col2->PackEnd(l); \
}

	{
		Gui::Label *l = new Gui::Label(b->name + ": " + b->GetAstroDescription());
		l->Color(1,1,0);
		m_infoBox->PackStart(l);
	}

	_add_label_and_value(Lang::MASS, stringf(64, Lang::N_WHATEVER_MASSES, b->mass.ToDouble(), 
		(b->GetSuperType() == SBody::SUPERTYPE_STAR ? Lang::SOLAR : Lang::EARTH)));

	_add_label_and_value(Lang::SURFACE_TEMPERATURE, stringf(64, Lang::N_CELSIUS, b->averageTemp-273));

	if (b->parent) {
		float days = float(b->orbit.period) / float(60*60*24);
		if (days > 1000) {
			data = stringf(64, Lang::N_YEARS, days/365);
		} else {
			data = stringf(64, Lang::N_DAYS, b->orbit.period / (60*60*24));
		}
		_add_label_and_value(Lang::ORBITAL_PERIOD, data);
		_add_label_and_value(Lang::PERIAPSIS_DISTANCE, stringf(64, "%.3f AU", b->orbMin.ToDouble()));
		_add_label_and_value(Lang::APOAPSIS_DISTANCE, stringf(64, "%.3f AU", b->orbMax.ToDouble()));
		_add_label_and_value(Lang::ECCENTRICITY, stringf(64, "%.2f", b->orbit.eccentricity));
		_add_label_and_value(Lang::AXIAL_TILE, stringf(64, Lang::N_DEGREES, b->axialTilt.ToDouble() * (180.0/M_PI) ));
		const float dayLen = float(b->GetRotationPeriod());
		if (dayLen) {
			_add_label_and_value(std::string(Lang::DAY_LENGTH)+std::string(Lang::ROTATIONAL_PERIOD), stringf(64, Lang::N_EARTH_DAYS, dayLen/(60*60*24)));
		}
		int numSurfaceStarports = 0;
		std::string nameList;
		for (std::vector<SBody*>::iterator i = b->children.begin(); i != b->children.end(); ++i) {
			if ((*i)->type == SBody::TYPE_STARPORT_SURFACE) {
				nameList += (numSurfaceStarports ? ", " : "") + (*i)->name;
				numSurfaceStarports++;
			}
		}
		if (numSurfaceStarports) {
			_add_label_and_value(Lang::STARPORTS, nameList);
		}
	}

	m_infoBox->ShowAll();
	m_infoBox->ResizeRequest();
}

void SystemInfoView::UpdateEconomyTab()
{
	/* Economy info page */
	StarSystem *s = m_system;
	std::string data;
	
/*	if (s->m_econType) {
		data = "Economy: ";

		std::vector<std::string> v;
		if (s->m_econType & ECON_AGRICULTURE) v.push_back("Agricultural");
		if (s->m_econType & ECON_MINING) v.push_back("Mining");
		if (s->m_econType & ECON_INDUSTRY) v.push_back("Industrial");
		data += string_join(v, ", ");
		data += "\n";
	}
	m_econInfo->SetText(data);
*/
	/* imports and exports */
	std::vector<std::string> crud;
	data = std::string("#ff0")+std::string(Lang::MAJOR_IMPORTS)+std::string("\n");
	for (int i=1; i<Equip::TYPE_MAX; i++) {
		if (s->GetCommodityBasePriceModPercent(i) > 10)
			crud.push_back(std::string("#fff")+EquipType::types[i].name);
	}
	if (crud.size()) data += string_join(crud, "\n")+"\n";
	else data += std::string("#777")+std::string(Lang::NONE)+std::string("\n");
	m_econMajImport->SetText(data);

	crud.clear();
	data = std::string("#ff0")+std::string(Lang::MINOR_IMPORTS)+std::string("\n");
	for (int i=1; i<Equip::TYPE_MAX; i++) {
		if ((s->GetCommodityBasePriceModPercent(i) > 2) && (s->GetCommodityBasePriceModPercent(i) <= 10))
			crud.push_back(std::string("#777")+EquipType::types[i].name);
	}
	if (crud.size()) data += string_join(crud, "\n")+"\n";
	else data += std::string("#777")+std::string(Lang::NONE)+std::string("\n");
	m_econMinImport->SetText(data);

	crud.clear();
	data = std::string("#ff0")+std::string(Lang::MAJOR_EXPORTS)+std::string("\n");
	for (int i=1; i<Equip::TYPE_MAX; i++) {
		if (s->GetCommodityBasePriceModPercent(i) < -10)
			crud.push_back(std::string("#fff")+EquipType::types[i].name);
	}
	if (crud.size()) data += string_join(crud, "\n")+"\n";
	else data += std::string("#777")+std::string(Lang::NONE)+std::string("\n");
	m_econMajExport->SetText(data);

	crud.clear();
	data = std::string("#ff0")+std::string(Lang::MINOR_EXPORTS)+std::string("\n");
	for (int i=1; i<Equip::TYPE_MAX; i++) {
		if ((s->GetCommodityBasePriceModPercent(i) < -2) && (s->GetCommodityBasePriceModPercent(i) >= -10))
			crud.push_back(std::string("#777")+EquipType::types[i].name);
	}
	if (crud.size()) data += string_join(crud, "\n")+"\n";
	else data += std::string("#777")+std::string(Lang::NONE)+std::string("\n");
	m_econMinExport->SetText(data);

	crud.clear();
	data = std::string("#ff0")+std::string(Lang::ILLEGAL_GOODS)+std::string("\n");
	for (int i=1; i<Equip::TYPE_MAX; i++) {
		if (!Polit::IsCommodityLegal(s, Equip::Type(i)))
			crud.push_back(std::string("#777")+EquipType::types[i].name);
	}
	if (crud.size()) data += string_join(crud, "\n")+"\n";
	else data += std::string("#777")+std::string(Lang::NONE)+std::string("\n");
	m_econIllegal->SetText(data);

	m_econInfoTab->ResizeRequest();
}

void SystemInfoView::PutBodies(SBody *body, Gui::Fixed *container, int dir, float pos[2], int &majorBodies, int &starports, float &prevSize)
{
	float size[2];
	float myPos[2];
	myPos[0] = pos[0];
	myPos[1] = pos[1];
	if (body->GetSuperType() == SBody::SUPERTYPE_STARPORT) starports++;
	if (body->type == SBody::TYPE_STARPORT_SURFACE) return;
	if (body->type != SBody::TYPE_GRAVPOINT) {
		BodyIcon *ib = new BodyIcon( (PIONEER_DATA_DIR "/" + std::string(body->GetIcon())).c_str() );
		m_bodyIcons.push_back(std::pair<std::string, BodyIcon*>(body->name, ib));
		ib->GetSize(size);
		if (prevSize < 0) prevSize = size[!dir];
		ib->onSelect.connect(sigc::bind(sigc::mem_fun(this, &SystemInfoView::OnBodySelected), body));
		ib->onMouseEnter.connect(sigc::bind(sigc::mem_fun(this, &SystemInfoView::OnBodyViewed), body));
		ib->onMouseLeave.connect(sigc::mem_fun(this, &SystemInfoView::OnSwitchTo));
		myPos[0] += (dir ? prevSize*0.5 - size[0]*0.5 : 0);
		myPos[1] += (!dir ? prevSize*0.5 - size[1]*0.5 : 0);
		container->Add(ib, myPos[0], myPos[1]);

		if (body->GetSuperType() != SBody::SUPERTYPE_STARPORT) majorBodies++;
		pos[dir] += size[dir];
		dir = !dir;
		myPos[dir] += size[dir];
	} else {
		size[0] = -1;
		size[1] = -1;
		pos[!dir] += 320;
	}

	float prevSizeForKids = size[!dir];
	for (std::vector<SBody*>::iterator i = body->children.begin();
	     i != body->children.end(); ++i) {
		PutBodies(*i, container, dir, myPos, majorBodies, starports, prevSizeForKids);
	}
}

void SystemInfoView::OnClickBackground(Gui::MouseButtonEvent *e)
{
	if (e->isdown) {
		// XXX reinit view unnecessary - we only want to show
		// the general system info text... 
		m_refresh = true;
	}
}

void SystemInfoView::SystemChanged(StarSystem *s)
{
	DeleteAllChildren();

	m_system = s;
	if (!s) return;			// Does happen

	m_sbodyInfoTab = new Gui::Fixed(float(Gui::Screen::GetWidth()), float(Gui::Screen::GetHeight()-100));

	if (s->m_unexplored) {
		Add(m_sbodyInfoTab, 0, 0);

		std::string _info =
			Lang::UNEXPLORED_SYSTEM_STAR_INFO_ONLY;

		Gui::Label *l = (new Gui::Label(_info))->Color(1.0f,1.0f,0.0f);
		m_sbodyInfoTab->Add(l, 35, 300);

		ShowAll();
		return;
	}

	m_econInfoTab = new Gui::Fixed(float(Gui::Screen::GetWidth()), float(Gui::Screen::GetHeight()-100));
	Gui::Fixed *demographicsTab = new Gui::Fixed();
	
	m_tabs = new Gui::Tabbed();
	m_tabs->AddPage(new Gui::Label(Lang::PLANETARY_INFO), m_sbodyInfoTab);
	m_tabs->AddPage(new Gui::Label(Lang::ECONOMIC_INFO), m_econInfoTab);
	m_tabs->AddPage(new Gui::Label(Lang::DEMOGRAPHICS), demographicsTab);
	Add(m_tabs, 0, 0);

	m_sbodyInfoTab->onMouseButtonEvent.connect(sigc::mem_fun(this, &SystemInfoView::OnClickBackground));

	m_bodyIcons.clear();
	int majorBodies, starports;
	{
		float pos[2] = { 0, 0 };
		float psize = -1;
		majorBodies = starports = 0;
		PutBodies(s->rootBody, m_econInfoTab, 1, pos, majorBodies, starports, psize);

		majorBodies = starports = 0;
		pos[0] = pos[1] = 0;
		psize = -1;
		PutBodies(s->rootBody, m_sbodyInfoTab, 1, pos, majorBodies, starports, psize);

		majorBodies = starports = 0;
		pos[0] = pos[1] = 0;
		psize = -1;
		PutBodies(s->rootBody, demographicsTab, 1, pos, majorBodies, starports, psize);
	}
	
	std::string _info = stringf(2048, Lang::STABLE_SYSTEM_WITH_N_MAJOR_BODIES_STARPORTS,
		majorBodies, majorBodies == 1 ? Lang::BODY : Lang::BODIES,
		starports, starports == 1 ? "" : Lang::PLURAL_SUFFIX,
		std::string(s->GetLongDescription()).c_str());
	
	{
		// astronomical body info tab
		m_infoBox = new Gui::VBox();

		Gui::HBox *scrollBox = new Gui::HBox();
		scrollBox->SetSpacing(5);
		m_sbodyInfoTab->Add(scrollBox, 35, 300);

		Gui::VScrollBar *scroll = new Gui::VScrollBar();
		Gui::VScrollPortal *portal = new Gui::VScrollPortal(730);
		scroll->SetAdjustment(&portal->vscrollAdjust);
		
		Gui::Label *l = (new Gui::Label(_info))->Color(1.0f,1.0f,0.0f);
		m_infoBox->PackStart(l);
		portal->Add(m_infoBox);
		scrollBox->PackStart(scroll);
		scrollBox->PackStart(portal);
	}

	{
		// economy tab
		Gui::HBox *scrollBox2 = new Gui::HBox();
		scrollBox2->SetSpacing(5);
		m_econInfoTab->Add(scrollBox2, 35, 300);
		Gui::VScrollBar *scroll2 = new Gui::VScrollBar();
		Gui::VScrollPortal *portal2 = new Gui::VScrollPortal(730);
		scroll2->SetAdjustment(&portal2->vscrollAdjust);
		scrollBox2->PackStart(scroll2);
		scrollBox2->PackStart(portal2);

		m_econInfo = new Gui::Label("");
		m_econInfoTab->Add(m_econInfo, 35, 250);

		Gui::Fixed *f = new Gui::Fixed();
		m_econMajImport = new Gui::Label("");
		m_econMinImport = new Gui::Label("");
		m_econMajExport = new Gui::Label("");
		m_econMinExport = new Gui::Label("");
		m_econIllegal = new Gui::Label("");
		m_econMajImport->Color(1,1,0);
		m_econMinImport->Color(1,1,0);
		m_econMajExport->Color(1,1,0);
		m_econMinExport->Color(1,1,0);
		m_econIllegal->Color(1,1,0);
		f->Add(m_econMajImport, 0, 0);
		f->Add(m_econMinImport, 150, 0);
		f->Add(m_econMajExport, 300, 0);
		f->Add(m_econMinExport, 450, 0);
		f->Add(m_econIllegal, 600, 0);
		portal2->Add(f);

		UpdateEconomyTab();
	}

	{
		Gui::Fixed *col1 = new Gui::Fixed();
		demographicsTab->Add(col1, 200, 350);
		Gui::Fixed *col2 = new Gui::Fixed();
		demographicsTab->Add(col2, 400, 350);
	
		const float YSEP = floor(Gui::Screen::GetFontHeight() * 1.5f);

		col1->Add((new Gui::Label(Lang::SYSTEM_TYPE))->Color(1,1,0), 0, 0);
		col2->Add(new Gui::Label(m_system->GetShortDescription()), 0, 0);
		
		col1->Add((new Gui::Label(Lang::GOVERNMENT_TYPE))->Color(1,1,0), 0, YSEP);
		col2->Add(new Gui::Label(Polit::GetGovernmentDesc(m_system)), 0, YSEP);
		
		col1->Add((new Gui::Label(Lang::ECONOMY_TYPE))->Color(1,1,0), 0, 2*YSEP);
		col2->Add(new Gui::Label(Polit::GetEconomicDesc(m_system)), 0, 2*YSEP);
		
		col1->Add((new Gui::Label(Lang::ALLEGIANCE))->Color(1,1,0), 0, 3*YSEP);
		col2->Add(new Gui::Label(Polit::GetAllegianceDesc(m_system)), 0, 3*YSEP);
		
		col1->Add((new Gui::Label(Lang::POPULATION))->Color(1,1,0), 0, 4*YSEP);
		std::string popmsg;
		fixed pop = m_system->m_totalPop;
		if (pop >= fixed(1,1)) { popmsg = stringf(256, Lang::OVER_N_BILLION, pop.ToInt32()); }
		else if (pop >= fixed(1,1000)) { popmsg = stringf(256, Lang::OVER_N_MILLION, (pop*1000).ToInt32()); }
		else if (pop != fixed(0)) { popmsg = Lang::A_FEW_THOUSAND; }
		else { popmsg = Lang::NO_REGISTERED_INHABITANTS; }
		col2->Add(new Gui::Label(popmsg), 0, 4*YSEP);

		SystemPath path = m_system->GetPath();
<<<<<<< HEAD
		col1->Add((new Gui::Label(Lang::SECTOR_COORDINATES))->Color(1,1,0), 0, 5*YSEP);
		col2->Add(new Gui::Label(stringf(128, "%d, %d", path.sectorX, path.sectorY)), 0, 5*YSEP);
		col1->Add((new Gui::Label(Lang::SYSTEM_NUMBER))->Color(1,1,0), 0, 6*YSEP);
=======
		col1->Add((new Gui::Label("Sector coordinates:"))->Color(1,1,0), 0, 5*YSEP);
		col2->Add(new Gui::Label(stringf(128, "%d, %d, %d", path.sectorX, path.sectorY, path.sectorZ)), 0, 5*YSEP);
		col1->Add((new Gui::Label("System number:"))->Color(1,1,0), 0, 6*YSEP);
>>>>>>> e953dd2e
		col2->Add(new Gui::Label(stringf(128, "%d", path.systemIndex)), 0, 6*YSEP);
	}

	UpdateIconSelections();

	ShowAll();
}

void SystemInfoView::Draw3D()
{
	glMatrixMode(GL_MODELVIEW);
	glLoadIdentity();
	glClearColor(0,0,0,0);
	glClear(GL_COLOR_BUFFER_BIT | GL_DEPTH_BUFFER_BIT);
}

void SystemInfoView::Update()
{
	if (m_refresh) {
		SystemChanged(Pi::GetSelectedSystem());
		m_refresh = false;
	}
}

void SystemInfoView::OnSwitchTo()
{
	if (Pi::GetSelectedSystem() != m_system)
		m_refresh = true;
}

void SystemInfoView::NextPage()
{
	m_tabs->OnActivate();
}

void SystemInfoView::UpdateIconSelections()
{
	//navtarget can be only set in current system
	for (std::vector<std::pair<std::string, BodyIcon*> >::iterator it = m_bodyIcons.begin();
		 it != m_bodyIcons.end(); ++it) {
			 (*it).second->SetSelected(false);
		if (Pi::currentSystem->GetPath() == m_system->GetPath() &&
			Pi::player->GetNavTarget() &&
			(*it).first == Pi::player->GetNavTarget()->GetLabel())
			(*it).second->SetSelected(true);
	}
}

SystemInfoView::BodyIcon::BodyIcon(const char *img) :
	Gui::ImageRadioButton(0, img, img)
{

}

void SystemInfoView::BodyIcon::Draw()
{
	Gui::ImageRadioButton::Draw();
	if (!GetSelected()) return;
	float size[2];
	GetSize(size);
	glColor3f(0.f, 1.f, 0.f);
	glBegin(GL_LINE_LOOP);
	glVertex2f(0.f, 0.f);
	glVertex2f(size[0], 0.f);
	glVertex2f(size[0], size[1]);
	glVertex2f(0.f, size[1]);
	glEnd();
}

void SystemInfoView::BodyIcon::OnActivate()
{
	//don't set pressed state here
	onSelect.emit();
}<|MERGE_RESOLUTION|>--- conflicted
+++ resolved
@@ -356,15 +356,9 @@
 		col2->Add(new Gui::Label(popmsg), 0, 4*YSEP);
 
 		SystemPath path = m_system->GetPath();
-<<<<<<< HEAD
 		col1->Add((new Gui::Label(Lang::SECTOR_COORDINATES))->Color(1,1,0), 0, 5*YSEP);
-		col2->Add(new Gui::Label(stringf(128, "%d, %d", path.sectorX, path.sectorY)), 0, 5*YSEP);
+		col2->Add(new Gui::Label(stringf(128, "%d, %d, %d", path.sectorX, path.sectorY, path.sectorZ)), 0, 5*YSEP);
 		col1->Add((new Gui::Label(Lang::SYSTEM_NUMBER))->Color(1,1,0), 0, 6*YSEP);
-=======
-		col1->Add((new Gui::Label("Sector coordinates:"))->Color(1,1,0), 0, 5*YSEP);
-		col2->Add(new Gui::Label(stringf(128, "%d, %d, %d", path.sectorX, path.sectorY, path.sectorZ)), 0, 5*YSEP);
-		col1->Add((new Gui::Label("System number:"))->Color(1,1,0), 0, 6*YSEP);
->>>>>>> e953dd2e
 		col2->Add(new Gui::Label(stringf(128, "%d", path.systemIndex)), 0, 6*YSEP);
 	}
 
