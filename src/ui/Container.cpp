// Copyright © 2008-2012 Pioneer Developers. See AUTHORS.txt for details
// Licensed under the terms of the GPL v3. See licenses/GPL-3.txt

#include "Container.h"
#include "Context.h"
#include "matrix4x4.h"
#include "graphics/Renderer.h"

namespace UI {

Container::~Container()
{
	for (std::vector< RefCountedPtr<Widget> >::iterator i = m_widgets.begin(); i != m_widgets.end(); ++i)
		(*i)->Detach();
}

void Container::Update()
{
	for (std::vector< RefCountedPtr<Widget> >::iterator i = m_widgets.begin(); i != m_widgets.end(); ++i)
		(*i)->Update();
}

void Container::Draw()
{
	Context *c = GetContext();

	for (std::vector< RefCountedPtr<Widget> >::iterator i = m_widgets.begin(); i != m_widgets.end(); ++i)
		c->DrawWidget((*i).Get());
}

void Container::LayoutChildren()
{
	for (std::vector< RefCountedPtr<Widget> >::iterator i = m_widgets.begin(); i != m_widgets.end(); ++i)
		(*i)->Layout();
}

void Container::AddWidget(Widget *widget)
{
	if (widget->GetContainer())
		widget->GetContainer()->RemoveWidget(widget);

	std::vector< RefCountedPtr<Widget> >::iterator i;
	for (i = m_widgets.begin(); i != m_widgets.end(); ++i)
		if ((*i).Get() == widget) break;
	assert(i == m_widgets.end());

	widget->Attach(this);
	m_widgets.push_back(RefCountedPtr<Widget>(widget));

	GetContext()->RequestLayout();
}

void Container::RemoveWidget(Widget *widget)
{
	assert(widget->GetContainer() == this);

	std::vector< RefCountedPtr<Widget> >::iterator i;
	for (i = m_widgets.begin(); i != m_widgets.end(); ++i)
		if ((*i).Get() == widget) break;
	if (i == m_widgets.end())
		return;

	widget->Detach();
	m_widgets.erase(i);

	GetContext()->RequestLayout();
}

void Container::RemoveAllWidgets()
{
	std::vector< RefCountedPtr<Widget> >::iterator i = m_widgets.begin();
	while (i != m_widgets.end()) {
		(*i)->Detach();
		i = m_widgets.erase(i);
	}

	GetContext()->RequestLayout();
}

<<<<<<< HEAD
void Container::Disable()
{
	DisableChildren();
	Widget::Disable();
}

void Container::Enable()
{
	EnableChildren();
	Widget::Enable();
}

void Container::DisableChildren()
{
	for (std::vector< RefCountedPtr<Widget> >::iterator i = m_widgets.begin(); i != m_widgets.end(); ++i) {
		Widget *w = (*i).Get();
		w->SetDisabled(true);
		Container *c = dynamic_cast<Container*>(w);
		if (c) c->DisableChildren();
	}
}

void Container::EnableChildren()
{
	for (std::vector< RefCountedPtr<Widget> >::iterator i = m_widgets.begin(); i != m_widgets.end(); ++i) {
		Widget *w = (*i).Get();
		w->SetDisabled(false);
		Container *c = dynamic_cast<Container*>(w);
		if (c) c->EnableChildren();
	}
=======
Point Container::CalcLayoutContribution(Widget *w)
{
	Point preferredSize = w->PreferredSize();
	const Uint32 flags = w->GetSizeControlFlags();

	if (flags & NO_WIDTH)
		preferredSize.x = 0;
	if (flags & NO_HEIGHT)
		preferredSize.y = 0;

	if (flags & EXPAND_WIDTH)
		preferredSize.x = SIZE_EXPAND;
	if (flags & EXPAND_HEIGHT)
		preferredSize.y = SIZE_EXPAND;

	return preferredSize;
}

Point Container::CalcSize(Widget *w, const Point &avail)
{
	if (!(w->GetSizeControlFlags() & PRESERVE_ASPECT))
		return avail;

	const Point preferredSize = w->PreferredSize();

	float wantRatio = float(preferredSize.x) / float(preferredSize.y);

	// more room on X than Y, use full X, scale Y
	if (avail.x > avail.y)
		return Point(float(avail.y) * wantRatio, avail.y);

	// more room on Y than X, use full Y, scale X
	else
		return Point(avail.x, float(avail.x) / wantRatio);
>>>>>>> 8b9a5323
}

void Container::SetWidgetDimensions(Widget *widget, const Point &position, const Point &size)
{
	assert(widget->GetContainer() == this);

	widget->SetDimensions(position, size);
}

Widget *Container::GetWidgetAt(const Point &pos)
{
	if (!Contains(pos)) return 0;

	for (WidgetIterator i = WidgetsBegin(); i != WidgetsEnd(); ++i) {
		Widget *widget = (*i).Get();
		const Point relpos = pos - widget->GetPosition() - widget->GetDrawOffset();
		if (widget->IsContainer()) {
			Widget* w = static_cast<Container*>(widget)->GetWidgetAt(relpos);
			if (w) return w;
		} else if (widget->Contains(relpos))
			return widget;
	}

	return this;
}

}<|MERGE_RESOLUTION|>--- conflicted
+++ resolved
@@ -77,7 +77,6 @@
 	GetContext()->RequestLayout();
 }
 
-<<<<<<< HEAD
 void Container::Disable()
 {
 	DisableChildren();
@@ -108,7 +107,8 @@
 		Container *c = dynamic_cast<Container*>(w);
 		if (c) c->EnableChildren();
 	}
-=======
+}
+
 Point Container::CalcLayoutContribution(Widget *w)
 {
 	Point preferredSize = w->PreferredSize();
@@ -143,7 +143,6 @@
 	// more room on Y than X, use full Y, scale X
 	else
 		return Point(avail.x, float(avail.x) / wantRatio);
->>>>>>> 8b9a5323
 }
 
 void Container::SetWidgetDimensions(Widget *widget, const Point &position, const Point &size)
