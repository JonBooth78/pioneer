--- conflicted
+++ resolved
@@ -72,7 +72,7 @@
 		double a2 = 0.5*d0 + 0.5*d2;
 		double a3 = -(1/6.0)*d0 - 0.5*d2 + (1/6.0)*d3;
 		double v = a0 + a1*dy + a2*dy*dy + a3*dy*dy*dy;
-		return (v<0 ? 0 : v + 1000.0*river_octavenoise(m_fracdef[0], CLAMP(v*0.0002, 0.3, 0.5), pt));
+		return (v<0 ? 0 : v + 1000.0*river_octavenoise(m_fracdef[0], Clamp(v*0.0002, 0.3, 0.5), pt));
 	}
 }
 
@@ -206,15 +206,15 @@
 	switch (sbody->type) {
 		case SBody::TYPE_PLANET_GAS_GIANT:
 			m_atmosColor = Color(1.0f, 1.0f, 1.0f, 0.005f);
-			m_atmosDensity = 14.0f;
+			m_atmosDensity = 14.0;
 			break;
 		case SBody::TYPE_PLANET_ASTEROID:
 			m_atmosColor = Color(0.0f, 0.0f, 0.0f, 0.0f);
-			m_atmosDensity = 0.0f;
+			m_atmosDensity = 0.0;
 			break;
 		default:
 			m_atmosColor = Color(.6f, .6f, .7f, 0.8f);
-			m_atmosDensity = sbody->m_volatileGas.ToFloat();
+			m_atmosDensity = sbody->m_volatileGas.ToDouble();
 			break;
 	}
 #if 0
@@ -300,27 +300,9 @@
 
 GeoSphereStyle::GeoSphereStyle(const SBody *body)
 {
-<<<<<<< HEAD
-	m_terrainType = t;
-	m_colorType = c;
-
-	m_planetRadius = planetRadius;
-	m_planetEarthRadii = planetRadius / EARTH_RADIUS;
-	m_maxHeight = 3.61/sqrt(planetRadius);
-	m_invMaxHeight = 1.0 / m_maxHeight;
-
-	// Bunch of random calculated attributes
-	m_icyness = 38.0 / (std::max(1.0, averageTemp-250.0));
-
-	if (t == TERRAIN_ASTEROID) {
-		m_maxHeight = rand.Double(0.2,0.4);
-		m_invMaxHeight = 1.0 / m_maxHeight;
-	}
-=======
 	MTRand rand;
 	rand.seed(body->seed);
 	m_seed = body->seed;
->>>>>>> fdc824f5
 
 	/* Pick terrain and color fractals to use */
 	if (body->type == SBody::TYPE_PLANET_GAS_GIANT) {
@@ -371,8 +353,8 @@
 	//m_terrainType = TERRAIN_ASTEROID;
 	//m_colorType = COLOR_EARTHLIKE;
 
-	m_sealevel = CLAMP(body->m_volatileLiquid.ToDouble(), 0.0, 1.0);
-	m_icyness = CLAMP(body->m_volatileIces.ToDouble(), 0.0, 1.0);
+	m_sealevel = Clamp(body->m_volatileLiquid.ToDouble(), 0.0, 1.0);
+	m_icyness = Clamp(body->m_volatileIces.ToDouble(), 0.0, 1.0);
 
 	const double rad = body->GetRadius();
 	m_maxHeightInMeters = std::max(100.0, (9000.0*rad*rad) / (body->GetMass() * 6.64e-12));
@@ -389,16 +371,10 @@
 	for (int i=0; i<12; i++) m_entropy[i] = rand.Double();
 	for (int i=0; i<8; i++) {
 		double r,g,b;
-<<<<<<< HEAD
-		r = rand.Double(0.0, 0.5);
-		g = rand.Double(0.1, r);
-		b = rand.Double(0.05, std::min(r, g));
-=======
 		r = rand.Double(0.5, 1.0);
 		g = rand.Double(0.5, r);
-		b = rand.Double(0.5, MIN(r, g));
+		b = rand.Double(0.5, std::min(r, g));
 		r = std::min(1.0, r + body->m_metallicity.ToFloat());
->>>>>>> fdc824f5
 		m_rockColor[i] = vector3d(r, g, b);
 	}
 
@@ -962,7 +938,7 @@
 
 		if (n <= 0) return m_greyrockColor[1];		
 
-		const double flatness = pow(vector3d::Dot(p, norm), 6.0);
+		const double flatness = pow(p.Dot(norm), 6.0);
 		const vector3d color_cliffs = m_greyrockColor[1];
 
 		double equatorial_desert = (2.0-m_icyness)*(-1.0+2.0*octavenoise(12, 0.5, 2.0, (n*2.0)*p)) *
@@ -1060,17 +1036,8 @@
 	case COLOR_VOLCANIC:
 	{
 		double n = m_invMaxHeight*height;
-<<<<<<< HEAD
-		// water
-		if (n <= 0) return vector3d(.75,.6,0);
-
 		const double flatness = pow(p.Dot(norm), 6.0);
-		const vector3d color_cliffs = vector3d(.05, .02, .0);
-		
-=======
-		const double flatness = pow(vector3d::Dot(p, norm), 6.0);
 		const vector3d color_cliffs = m_rockColor[2];		
->>>>>>> fdc824f5
 		double equatorial_desert = (-1.0+2.0*octavenoise(12, 0.5, 2.0, (n*2.0)*p)) *
 				1.0*(1.0-p.y*p.y);
 
@@ -1148,13 +1115,8 @@
 		// water
 		if (n <= 0) return vector3d(0.1,0.2,0.4);
 
-<<<<<<< HEAD
 		const double flatness = pow(p.Dot(norm), 6.0);
-		const vector3d color_cliffs = m_rockColor[1];
-=======
-		const double flatness = pow(vector3d::Dot(p, norm), 6.0);
 		const vector3d color_cliffs = m_greyrockColor[1];
->>>>>>> fdc824f5
 		// ice on mountains and poles
 		if (fabs(m_icyness*p.y) + m_icyness*n > 1) {
 			return interpolate_color(flatness, color_cliffs, vector3d(0.9,0.9,0.9));
