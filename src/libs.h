#ifndef _LIBS_H
#define _LIBS_H

#include "buildopts.h"

#include <cassert>
#include <cstdio>
#include <sigc++/sigc++.h>
#include <SDL.h>
#include <GL/glew.h>
#include <SDL_image.h>
#include <cfloat>
#include <limits>
#include <ctime>
#include <cstdarg>
#include <cstdlib>
<<<<<<< HEAD
#include <cerrno>
=======
#include <string>
#include <vector>
>>>>>>> e1f9b6b2

/* on unix this would probably become $PREFIX/pioneer */
#ifndef PIONEER_DATA_DIR
#define PIONEER_DATA_DIR "data"
#endif /* PIONEER_DATA_DIR */

#ifdef _WIN32
#	include <malloc.h>
#	ifndef __MINGW32__
#		define alloca _alloca
#		define strncasecmp _strnicmp
#		define strcasecmp _stricmp
#		define snprintf _snprintf

#		ifndef isfinite
inline int isfinite(double x) { return _finite(x); }
#		endif
#	endif /* __MINGW32__ */
#endif

#include "fixed.h"
#include "vector3.h"
#include "Aabb.h"
#include "matrix4x4.h"
#include "Color.h"
#include "mtrand.h"

#include "FloatComparison.h"
#include "SmartPtr.h"
#include "RefCounted.h"

#ifdef NDEBUG 
#define	PiVerify(x) ((void)(x))
#else
#define PiVerify(x) assert(x)
#endif

#define UNIVERSE_SEED	0xabcd1234

#define EARTH_RADIUS	6378135.0
#define EARTH_MASS	5.9742e24
#define JUPITER_MASS	(317.8*EARTH_MASS)
// brown dwarfs above 13 jupiter masses fuse deuterium
#define MIN_BROWN_DWARF	(13.0*JUPITER_MASS)
#define SOL_RADIUS	6.955e8
#define SOL_MASS	1.98892e30
#define AU		149598000000.0
#define G		6.67428e-11

#define HUD_ALPHA 0.34f

template<class T> inline const T& Clamp(const T& x, const T& min, const T& max) { return x > max ? max : (x < min ? min : x); }

#define DEG_2_RAD	0.0174532925
#define DEG2RAD(x) ((x)*M_PI/180.0)

#endif /* _LIBS_H */<|MERGE_RESOLUTION|>--- conflicted
+++ resolved
@@ -14,12 +14,9 @@
 #include <ctime>
 #include <cstdarg>
 #include <cstdlib>
-<<<<<<< HEAD
 #include <cerrno>
-=======
 #include <string>
 #include <vector>
->>>>>>> e1f9b6b2
 
 /* on unix this would probably become $PREFIX/pioneer */
 #ifndef PIONEER_DATA_DIR
