#ifdef __MINGW32__
#define WINVER 0x0500
#include <w32api.h>
#define _WIN32_IE IE5
#endif

#include <stdlib.h>
#include <math.h>
#include "libs.h"
#include "utils.h"
#include "Gui.h"
#include <string>
#include <map>

#ifdef _WIN32

#ifdef __MINGW32__
#include <dirent.h>
#include <sys/stat.h>
#include <stdexcept>
#define WINSHLWAPI
#else /* !__MINGW32__ */
#include "win32-dirent.h"
#endif

#include <shlobj.h>
#include <shlwapi.h>

#else /* !_WIN32 */
#include <dirent.h>
#include <errno.h>
#include <sys/stat.h>
#include <sys/types.h>
#endif

std::string GetPiUserDir(const std::string &subdir)
{

#if defined(_WIN32)

	TCHAR appdata_path[MAX_PATH];
	if (SHGetFolderPath(0, CSIDL_PERSONAL, 0, SHGFP_TYPE_CURRENT, appdata_path) != S_OK) {
		fprintf(stderr, "Couldn't get user documents folder path\n");
		exit(-1);
	}

	std::string path(appdata_path);
	path += "/Pioneer";

	if (!PathFileExists(path.c_str())) {
		if (SHCreateDirectoryEx(0, path.c_str(), 0) != ERROR_SUCCESS) {
			fprintf(stderr, "Couldn't create user game folder '%s'", path.c_str());
			exit(-1);
		}
	}

	if (subdir.length() > 0) {
		path += "/" + subdir;
		if (!PathFileExists(path.c_str())) {
			if (SHCreateDirectoryEx(0, path.c_str(), 0) != ERROR_SUCCESS) {
				fprintf(stderr, "Couldn't create user game folder '%s'", path.c_str());
				exit(-1);
			}
		}
	}

	return path + "/";

#else

	std::string path = getenv("HOME");

#ifdef __APPLE__
	path += "/Library/Application Support/Pioneer";
#else
	path += "/.pioneer";
#endif

	struct stat st;
	if (stat(path.c_str(), &st) < 0 && mkdir(path.c_str(), S_IRWXU|S_IRWXG|S_IRWXO) < 0) {
		fprintf(stderr, "Couldn't create user dir '%s': %s\n", path.c_str(), strerror(errno));
		exit(-1);
	}

	if (subdir.length() > 0) {
		path += "/" + subdir;
		if (stat(path.c_str(), &st) < 0 && mkdir(path.c_str(), S_IRWXU|S_IRWXG|S_IRWXO) < 0) {
			fprintf(stderr, "Couldn't create user dir '%s': %s\n", path.c_str(), strerror(errno));
			exit(-1);
		}
	}

	return path + "/";

#endif

}

std::string PiGetDataDir()
{
	return PIONEER_DATA_DIR + std::string("/");
}

FILE *fopen_or_die(const char *filename, const char *mode)
{
	FILE *f = fopen(filename, mode);
	if (!f) {
		printf("Error: could not open file '%s'\n", filename);
		throw MissingFileException();
	}
	return f;
}

std::string format_money(Sint64 money)
{
	char buf[32];
	snprintf(buf, sizeof(buf), "$%.1f", 0.01*(double)money);
	return std::string(buf);
}

class timedate {
public:
	timedate() : hour(0), minute(0), second(0), day(0), month(0), year(3200) {}
	timedate(int stamp) { *this = stamp; }
	timedate &operator=(int stamp);
	std::string fmt_time_date();
	std::string fmt_date();
private:
	int hour, minute, second, day, month, year;

	static const char months[37];
	static const unsigned char days[2][12];
};

const char timedate::months[37] = "JanFebMarAprMayJunJulAugSepOctNovDec";
const unsigned char timedate::days[2][12] = {
	{31, 28, 31, 30, 31, 30, 31, 31, 30, 31, 30, 31},
	{31, 29, 31, 30, 31, 30, 31, 31, 30, 31, 30, 31}
};

timedate &timedate::operator=(int stamp)
{
	int i = int(stamp) % 86400;

	hour   = i / 3600; i %= 3600;
	minute = i /   60; i %=   60;
	second = i;

	i = int(stamp) / 86400 + 1168410; // days since "year 0"

	int n400 = i / 146097; i %= 146097;
	int n100 = i /  36524; i %=  36524;
	int n4   = i /   1461; i %=   1461;
	int n1   = i /    365;

	year = n1 + n4 * 4 + n100 * 100 + n400 * 400 + !(n100 == 4 || n1 == 4);
	day = i % 365 + (n100 == 4 || n1 == 4) * 365;
	int leap = (year % 4 == 0 && year % 100) || (year % 400 == 0);

	month = 0;
	while (day >= days[leap][month])
		day -= days[leap][month++];

	return *this;
}

std::string timedate::fmt_time_date()
{
	char buf[32];
<<<<<<< HEAD
	snprintf(buf, sizeof (buf), "%02d:%02d:%02d %d %.3s %d",
	         hour, minute, second, day + 1, months + month * 3, year);
	return buf;
=======
	snprintf(buf, sizeof(buf), "$%.2f", 0.01*(double)money);
	return std::string(buf);
>>>>>>> 45dd2a39
}

std::string timedate::fmt_date()
{
	char buf[16];
	snprintf(buf, sizeof (buf), "%d %.3s %d",
	         day + 1, months + month * 3, year);
	return buf;
}


std::string format_date(double t)
{
	timedate stamp = int(t);
	return stamp.fmt_time_date();
}

std::string format_date_only(double t)
{
	timedate stamp = int(t);
	return stamp.fmt_date();
}

std::string string_join(std::vector<std::string> &v, std::string sep)
{
	std::vector<std::string>::iterator i = v.begin();
	std::string out;

	while (i != v.end()) {
		out += *i;
		++i;
		if (i != v.end()) out += sep;
	}
	return out;
}

std::string join_path(const char *firstbit, ...)
{
	const char *bit;
	va_list ap;
	std::string out = firstbit;
	va_start(ap, firstbit);
	while ((bit = va_arg(ap, const char *))) {
		out = out + "/" + std::string(bit);
	}
	va_end(ap);
	return out;
}

void Error(const char *format, ...)
{
	char buf[1024];
	va_list ap;
	va_start(ap, format);
	vsnprintf(buf, sizeof(buf), format, ap);
	va_end(ap);
	fprintf(stderr, "Error: %s\n", buf);
	Gui::Screen::ShowBadError((std::string("Error: ") + buf).c_str());
	abort();
}

void Warning(const char *format, ...)
{
	char buf[1024];
	va_list ap;
	va_start(ap, format);
	vsnprintf(buf, sizeof(buf), format, ap);
	va_end(ap);
	fprintf(stderr, "%s\n", buf);
	Gui::Screen::ShowBadError(buf);
}

void SilentWarning(const char *format, ...)
{
	fputs("Warning: ", stderr);
	va_list ap;
	va_start(ap, format);
	vfprintf(stderr, format, ap);
	va_end(ap);
	fputs("\n", stderr);
}

void strip_cr_lf(char *string)
{
	char *s = string;
	while (*s) {
		if ((*s == '\r') || (*s == '\n')) {
			*s = 0;
			break;
		}
		s++;
	}
}

#define AU		149598000000.0
std::string format_distance(double dist)
{
	if (dist < 1000) {
		return stringf(128, "%.0f m", dist);
	} else if (dist < AU*0.1) {
		return stringf(128, "%.2f km", dist*0.001);
	} else {
		return stringf(128, "%.2f AU", dist/AU);
	}
}

void GetFrustum(Plane planes[6])
{
	GLdouble modelMatrix[16];
	GLdouble projMatrix[16];

	glGetDoublev (GL_MODELVIEW_MATRIX, modelMatrix);
	glGetDoublev (GL_PROJECTION_MATRIX, projMatrix);

	matrix4x4d m = matrix4x4d(projMatrix) * matrix4x4d(modelMatrix); 

	// Left clipping plane
	planes[0].a = m[3] + m[0];
	planes[0].b = m[7] + m[4];
	planes[0].c = m[11] + m[8];
	planes[0].d = m[15] + m[12];
	// Right clipping plane
	planes[1].a = m[3] - m[0];
	planes[1].b = m[7] - m[4];
	planes[1].c = m[11] - m[8];
	planes[1].d = m[15] - m[12];
	// Top clipping plane
	planes[2].a = m[3] - m[1];
	planes[2].b = m[7] - m[5];
	planes[2].c = m[11] - m[9];
	planes[2].d = m[15] - m[13];
	// Bottom clipping plane
	planes[3].a = m[3] + m[1];
	planes[3].b = m[7] + m[5];
	planes[3].c = m[11] + m[9];
	planes[3].d = m[15] + m[13];
	// Near clipping plane
	planes[4].a = m[3] + m[2];
	planes[4].b = m[7] + m[6];
	planes[4].c = m[11] + m[10];
	planes[4].d = m[15] + m[14];
	// Far clipping plane
	planes[5].a = m[3] + m[2];
	planes[5].b = m[7] + m[6];
	planes[5].c = m[11] + m[10];
	planes[5].d = m[15] + m[14];

	// Normalize the fuckers
	for (int i=0; i<6; i++) {
		double invlen;
		invlen = 1.0 / sqrt(planes[i].a*planes[i].a + planes[i].b*planes[i].b + planes[i].c*planes[i].c);
		planes[i].a *= invlen;
		planes[i].b *= invlen;
		planes[i].c *= invlen;
		planes[i].d *= invlen;
	}
}

/*
 * So (if you will excuse the C99 compound array literal):
 * string_subst("Hello %1, you smell of %0. Yep, definitely %0.", 2, (std::string[]){"shit","Tom"});
 * will return the string "Hello Tom, you smell of shit. Yep, definitely shit."
 */
std::string string_subst(const char *format, const unsigned int num_args, std::string args[])
{
	std::string out;
	const char *pos = format;

	while (*pos) {
		int i = 0;
		// look for control symbol
		while (pos[i] && (pos[i]!='%')) i++;
		out.append(pos, i);
		if (pos[i]=='%') {
			unsigned int argnum;
			if (pos[++i]=='%') {
				out.push_back('%');
				i++;
			}
			else if (1 == sscanf(&pos[i], "%d", &argnum)) {
				if (argnum >= num_args) out.append("(INVALID ARG)");
				else {
					out.append(args[argnum]);
					while (isdigit(pos[i])) i++;
				}
			} else {
				out.append("(INVALID %code)");
			}
		}
		pos += i;
	}
	return out;
}

static std::map<std::string, GLuint> s_textures;

GLuint util_load_tex_rgba(const char *filename)
{
	GLuint tex = -1;
	std::map<std::string, GLuint>::iterator t = s_textures.find(filename);

	if (t != s_textures.end()) return (*t).second;

	SDL_Surface *s = IMG_Load(filename);

	if (s)
	{
		glGenTextures (1, &tex);
		glBindTexture (GL_TEXTURE_2D, tex);
		glTexParameteri(GL_TEXTURE_2D,GL_TEXTURE_MAG_FILTER,GL_LINEAR);
		glTexParameteri(GL_TEXTURE_2D,GL_TEXTURE_MIN_FILTER,GL_LINEAR_MIPMAP_NEAREST);
		switch ( s->format->BitsPerPixel )
		{
		case 32:
			gluBuild2DMipmaps(GL_TEXTURE_2D, GL_RGBA, s->w, s->h, GL_RGBA, GL_UNSIGNED_BYTE, s->pixels);
			break;
		case 24:
			gluBuild2DMipmaps(GL_TEXTURE_2D, GL_RGBA, s->w, s->h, GL_RGB, GL_UNSIGNED_BYTE, s->pixels);
			break;
		default:
			printf("Texture '%s' needs to be 24 or 32 bit.\n", filename);
			exit(0);
		}
	
		SDL_FreeSurface(s);

		s_textures[filename] = tex;
	} else {
		Error("IMG_Load: %s\n", IMG_GetError());
	}

	return tex;
}

bool is_file(const std::string &filename)
{
	struct stat info;
	if (!stat(filename.c_str(), &info)) {
		if (S_ISREG(info.st_mode)) {
			return true;
		}
	}
	return false;
}

bool is_dir(const std::string &filename)
{
	struct stat info;
	if (!stat(filename.c_str(), &info)) {
		if (S_ISDIR(info.st_mode)) {
			return true;
		}
	}
	return false;
}

void foreach_file_in(const std::string &directory, void (*callback)(const std::string &, const std::string &))
{
	DIR *dir;
	struct dirent *entry;

	if ((dir = opendir(directory.c_str()))==NULL) {
		Error("Could not open directory %s", directory.c_str());
	} 
	while ((entry = readdir(dir)) != NULL) {
		if (entry->d_name[0] != '.') {
			std::string filename = directory + std::string("/") + entry->d_name;
			(*callback)(entry->d_name, filename);
		}
	}
}<|MERGE_RESOLUTION|>--- conflicted
+++ resolved
@@ -114,7 +114,7 @@
 std::string format_money(Sint64 money)
 {
 	char buf[32];
-	snprintf(buf, sizeof(buf), "$%.1f", 0.01*(double)money);
+	snprintf(buf, sizeof(buf), "$%.2f", 0.01*(double)money);
 	return std::string(buf);
 }
 
@@ -167,14 +167,9 @@
 std::string timedate::fmt_time_date()
 {
 	char buf[32];
-<<<<<<< HEAD
 	snprintf(buf, sizeof (buf), "%02d:%02d:%02d %d %.3s %d",
 	         hour, minute, second, day + 1, months + month * 3, year);
 	return buf;
-=======
-	snprintf(buf, sizeof(buf), "$%.2f", 0.01*(double)money);
-	return std::string(buf);
->>>>>>> 45dd2a39
 }
 
 std::string timedate::fmt_date()
