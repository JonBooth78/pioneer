// Copyright © 2008-2013 Pioneer Developers. See AUTHORS.txt for details
// Licensed under the terms of the GPL v3. See licenses/GPL-3.txt

#ifndef _LOD_H
#define _LOD_H
/*
 * Level of detail switch node
 */
#include "Group.h"

namespace SceneGraph {

class LOD : public Group {
public:
	LOD(Graphics::Renderer *r);
	LOD(const LOD&, NodeCopyCache *cache = 0);
	virtual Node *Clone(NodeCopyCache *cache = 0);
	virtual const char *GetTypeName() const { return "LOD"; }
	virtual void Accept(NodeVisitor &v);
	void AddLevel(float pixelRadius, Node *child);
<<<<<<< HEAD
	virtual void Render(const matrix4x4f &trans, const RenderData *rd);
=======
	virtual void Render(const matrix4x4f &trans, RenderData *rd);

>>>>>>> d7bac661
protected:
	virtual ~LOD() { }
	std::vector<unsigned int> m_pixelSizes; //same amount as children
};

}

#endif<|MERGE_RESOLUTION|>--- conflicted
+++ resolved
@@ -18,12 +18,8 @@
 	virtual const char *GetTypeName() const { return "LOD"; }
 	virtual void Accept(NodeVisitor &v);
 	void AddLevel(float pixelRadius, Node *child);
-<<<<<<< HEAD
-	virtual void Render(const matrix4x4f &trans, const RenderData *rd);
-=======
 	virtual void Render(const matrix4x4f &trans, RenderData *rd);
 
->>>>>>> d7bac661
 protected:
 	virtual ~LOD() { }
 	std::vector<unsigned int> m_pixelSizes; //same amount as children
