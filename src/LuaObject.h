#ifndef _LUAOBJECT_H
#define _LUAOBJECT_H

<<<<<<< HEAD
#include <SDL_stdinc.h>

=======
>>>>>>> f2d735fc
// XXX win32 defines RegisterClass->RegisterClassA somewhere in its headers.
// this causes things to break if the wrapper implementations include libs.h,
// but we don't. until we have a better way to handle platform-specifics, this
// will do
#ifdef _WIN32
#include "libs.h"
#endif

#include "LuaManager.h"
#include "DeleteEmitter.h"

//
// LuaObject provides proxy objects and tracking facilities to safely get
// objects in and out of lua. the basic idea is that for every class you want
// to expose to lua, you define LuaObject wrapper class that defines the
// lua name lua name, methods and metamethods for that class. you then call
// methods on this class to push and pull objects to and from the lua stack
//
//
// if you just want to use it, do something like:
//
// push a value onto the lua stack before method call or return (you (c++)
// remains responsible for deallocating the object)
//
//   Ship *s = new Ship("Eagle Long Range Fighter");
//   LuaShip::PushToLua(s);
//
// push a value onto the lua stack (lua will deallocate the object when it
// goes out of scope and the garbage collector runs. OBJECT MUST BE
// HEAP-ALLOCATED)
//
//   Ship *s = new Ship("Eagle Long Range Fighter");
//   LuaShip::PushToLuaGC(s);
//
// get a value from the lua stack at index n (causes lua exception if the
// object doesn't exist or the types don't match)
//
//   Ship *s = LuaShip::GetFromLua(1);
//
// note that it uses the singleton lua state provided by LuaManager. there's
// no facility to use a different lua state. if you think you need to you're
// probably doing something wrong. ask the devs if you're not sure.
//
//
// if you need to expose a new class to lua, do this (using Ship/LuaShip as an
// example)
//
//  - have your class inherit from DeleteEmitter
//
//  - add a typedef for the wrapper class to the bottom of LuaObjectBase.h:
//
//      class Ship;
//      typedef LuaObject<Ship> LuaShip;
//
//  OR if your class can't inherit from DeleteEmitter for some reason, use
//  this kind of typedef instead to create a subclass
//
//      class SBodyPath;
//      typedef LuaObjectUncopyable<SBodyPath,LuaUncopyable<SBodyPath> > LuaSBodyPath;
//
//  you probably don't want to do this unless you understand the entire
//  LuaObjectBase system. read on and ask for help :)
//
//  - arrange for the wrapper class RegisterClass() method to be called in
//    LuaManager::Init in LuaManager.cpp
//
//      LuaShip::RegisterClass();
//
//  - make a new file LuaShip.cpp with static data for the lua class name and
//  method/metamethod pointer tables (copy from one of the others to get the
//  idea)
//
//  - add the new file to the build system
//
//  - implement your lua methods in that file
// 
//
// if you want to understand how this works, read on :)
//
// the basic premise of all this is that lua never holds a pointer to the c++
// object. instead, when a c++ object is pushed to the lua stack a lua object
// (that is, a value with a metatable) is created that internally has a
// numeric identifier. the original object is added to a hashtable (the
// registry) with the identifier as the key. when lua calls a method against
// the object, the appropriate method/metamethod is called with the lua object
// on the stack. the method implementation (c++) then pulls these objects from
// the stack via wrapper classes that handle the details of looking up the
// real object in the registry
//
// a object pointer (lightuserdata) -> userdata mapping is held in the lua
// registry. when a value is pushed this is consulted first. if lua already
// knows about the object the userdata is reused. this ensures that objects
// that only exist once outside lua also only exist once inside lua, and means
// that object equality works as expected. these mapping holds weak references
// so that the operation of the garbage collector is not affected
//
// objects are removed from the registry when either the c++ or the lua side
// releases them. on the lua side this is handled by the __gc metamethod. on
// the c++ side this is done via the DeleteEmitter class that all wrapped
// classes are expected to inherit from. a callback is add to the onDelete
// signal when the object is registered. when either of these things are
// called the object is removed from the registry. the callback will also
// delete the object if it was pushed with PushToLuaGC to indicate that lua
// owns the object
//

// type for internal object identifiers
typedef unsigned int lid;

// type for promotion test callbacks
typedef bool (*PromotionTest)(DeleteEmitter *o);

// the base class for wrapper classes. it has no public interface. everything
// you need goes through the wrapper classes
class LuaObjectBase {
	friend class LuaSerializer;

protected:
	// base class constructor, called by the wrapper Push* methods
	LuaObjectBase(DeleteEmitter *o, const char *type) : m_object(o), m_type(type) {};
	virtual ~LuaObjectBase() {}

	// creates a class in the lua vm with the given name and attaches the
	// listed methods to it and the listed metamethods to its metaclass
	static void CreateClass(const char *type, const char *inherit, const luaL_reg *methods, const luaL_reg *meta);

	// push an already-registered object onto the lua stack. the object is
	// looked up in the lua registry, if it exists a copy of its userdata is
	// placed on the lua stack. returns true if the object exist and was
	// pushed, false otherwise
	static bool PushRegistered(DeleteEmitter *o);

	// pushes the raw object into lua. new userdata is create and stored in
	// the lookup table in the lua registry for PushRegistered to user later,
	// and then is added to the stack. if wantdelete is true, lua takes
	// control of the object and will call delete on it when it is finished
	// with it
	static void Push(LuaObjectBase *lo, bool wantdelete);

	// pulls an object off the lua stack and returns its associated c++
	// object. type is the lua type string of the object. a lua exception is
	// triggered if the object on the stack is not of this type
	static DeleteEmitter *GetFromLua(int index, const char *type);

	// does exactly the same as GetFromLua without triggering exceptions
	static DeleteEmitter *CheckFromLua(int index, const char *type);

	// register a promotion test. when an object with lua type base_type is
	// pushed, test_fn will be called. if it returns true then the created lua
	// object will be of target_type
	static void RegisterPromotion(const char *base_type, const char *target_type, PromotionTest test_fn);

	// abstract functions for the object acquire/release functions. these are
	// called to somehow record that the object is "in use". the wrapper class
	// handles the hard details of this (most of the time it results in a noop)
	virtual void Acquire(DeleteEmitter *) = 0;
	virtual void Release(DeleteEmitter *) = 0;

private:
	LuaObjectBase() {}
	LuaObjectBase(const LuaObjectBase &) {}

	// remove an object from the registry. deletes lo and the underlying c++
	// object if necessary
	static void Deregister(LuaObjectBase *lo);

	// lua method to determine if the underlying object is still present in
	// the registry (ie still exists)
	static int Exists(lua_State *l);

	// the lua object "destructor" that gets called by the garbage collector.
	// its only part of the class so that it can call Deregister()
	static int GC(lua_State *l);

	// pull an LuaObjectBase wrapper from the registry given an id. returns NULL
	// if the object is not in the registry
	static LuaObjectBase *Lookup(lid id);

    // determine if the object has a class in its ancestry
    bool Isa(const char *want_type) const;

	// object id, pointer to the c++ object and lua type string
	lid            m_id;
	DeleteEmitter *m_object;
	const char    *m_type;

	// flag to indicate that lua owns the object and should delete it when its
	// deregistered
	bool m_wantDelete;

	// the wrapper object's connection to the deletion signal. this gets
	// connected on registration and disconnected on deregistration
	sigc::connection m_deleteConnection;
};


// basic acquirer template. used by the wrapper to implement
// LuaObjectBase::Acquire and LuaObjectBase::Release. this is the general
// case, which does nothing at all
template <typename T>
class LuaAcquirer {
public:
	virtual void Acquire(T *) {}
	virtual void Release(T *) {}
};


// template for a wrapper class
template <typename T>
class LuaObject : public LuaObjectBase, LuaAcquirer<T> {
public:

	// registers the class with the lua vm
	static void RegisterClass();

	// wrap the object and push it onto the lua stack
	static inline void PushToLua(T *o) {
		if (! LuaObjectBase::PushRegistered(o))
			LuaObjectBase::Push(new LuaObject(o), false);
	}

	// wrap the object and push it onto the lua stack, taking ownership of it
	static inline void PushToLuaGC(T *o) {
		if (! LuaObjectBase::PushRegistered(o))
			LuaObjectBase::Push(new LuaObject(o), true);
	}

	// pull an object off the the stack, unwrap it and return it
	static inline T *GetFromLua(int index) {
		return dynamic_cast<T *>(LuaObjectBase::GetFromLua(index, s_type));
	}

	static inline T *CheckFromLua(int index) {
		return dynamic_cast<T *>(LuaObjectBase::CheckFromLua(index, s_type));
	}

protected:
	// hook up the appropriate acquirer for the wrapped object.
	virtual void Acquire(DeleteEmitter *o) { this->LuaAcquirer<T>::Acquire(dynamic_cast<T*>(o)); }
	virtual void Release(DeleteEmitter *o) { this->LuaAcquirer<T>::Release(dynamic_cast<T*>(o)); }

private:
	LuaObject(T *o) : LuaObjectBase(o, s_type) {}

	// lua type string. this is defined per wrapper class in the appropriate
    // .cpp file
	static const char *s_type;
};


// this one is more complicated. if a class needs to be copyable it can't
// inherit from DeleteEmitter as required to be wrapped by LuaObject. so we
// create a new class and inherit from both. it takes a full copy of the
// original when instantiated, so is decoupled from the original
template <typename T>
class LuaUncopyable : public T, public DeleteEmitter {
public:
	LuaUncopyable(const T &p) : T(p), DeleteEmitter() {}
private:
	LuaUncopyable() {}
	LuaUncopyable(const LuaUncopyable &) {}
};

// if we wanted we could just use LuaUncopyable<T> as-is, but that would mean
// having to create a uncopyable of every object before passing it to
// PushToLua() and always casting the return from GetFromLua(). instead we
// subclass the object and implement some wrapper methods for the "real"
// types.
template <typename T, typename UT>
class LuaObjectUncopyable : LuaObject<UT> {
public:
	static inline void RegisterClass() { LuaObject<UT>::RegisterClass(); }

	// create an uncopyable version and pass it in. we use PushToLuaGC because
	// this is our object and we have to clean it up
	static inline void PushToLua(T *p) {
		UT *up = new UT(*p);
		LuaObject<UT>::PushToLuaGC(up);
	}

	// same idea, but caller asked us to clean it up when we're done so we
	// have to do that straight away
	static inline void PushToLuaGC(T *p) {
		UT *up = new UT(*p);
		delete p;
		LuaObject<UT>::PushToLuaGC(up);
	}

	// pull from lua, casting back to the original type
	static inline T *GetFromLua(int index) {
		return dynamic_cast<T*>(LuaObject<UT>::GetFromLua(index));
	}

	static inline T *CheckFromLua(int index) {
		return dynamic_cast<T*>(LuaObject<UT>::CheckFromLua(index));
	}
};

#endif<|MERGE_RESOLUTION|>--- conflicted
+++ resolved
@@ -1,11 +1,6 @@
 #ifndef _LUAOBJECT_H
 #define _LUAOBJECT_H
 
-<<<<<<< HEAD
-#include <SDL_stdinc.h>
-
-=======
->>>>>>> f2d735fc
 // XXX win32 defines RegisterClass->RegisterClassA somewhere in its headers.
 // this causes things to break if the wrapper implementations include libs.h,
 // but we don't. until we have a better way to handle platform-specifics, this
