// Copyright © 2008-2023 Pioneer Developers. See AUTHORS.txt for details
// Licensed under the terms of the GPL v3. See licenses/GPL-3.txt

#include "SDL_keycode.h"
#include "galaxy/SystemBody.h"
#include "pigui/LuaPiGui.h"

#include "SystemView.h"

#include "AnimationCurves.h"
#include "Background.h"
#include "Game.h"
#include "GameLog.h"
#include "Input.h"
#include "Lang.h"
#include "Pi.h"
#include "Player.h"
#include "SectorView.h"
#include "Space.h"
#include "StringF.h"
#include "galaxy/Galaxy.h"
#include "galaxy/StarSystem.h"
#include "galaxy/SystemPath.h"
#include "gameconsts.h"
#include "graphics/Drawables.h"
#include "graphics/Graphics.h"
#include "graphics/Material.h"
#include "graphics/Renderer.h"
#include "graphics/TextureBuilder.h"
#include "graphics/Types.h"
#include "lua/LuaObject.h"
#include "lua/LuaTable.h"

#include "libs.h"
#include "matrix4x4.h"

#include "imgui/imgui.h"

#include <iomanip>
#include <sstream>

using namespace Graphics;

static constexpr Uint16 N_VERTICES_MAX = 100;
static const float MIN_ZOOM = 1e-30f; // Just to avoid having 0
static const float MAX_ZOOM = 1e30f;
static const float MIN_ATLAS_ZOOM = 0.5f; // Just to avoid having 0
static const float MAX_ATLAS_ZOOM = 2.0f;
static const float ZOOM_IN_SPEED = 3;
static const float ZOOM_OUT_SPEED = 3;
static const float WHEEL_SENSITIVITY = .1f; // Should be a variable in user settings.
static const double DEFAULT_VIEW_DISTANCE = 10.0;
static const int MAX_TRANSITION_FRAMES = 60;

static const float ATLAS_SCROLL_SENS = .1f;

namespace {
	static bool too_near(const vector3f &a, const vector3f &b, const vector2f &gain, float width)
	{
		return std::abs(a.x - b.x) < gain.x && std::abs(a.y - b.y) < gain.y
			// Gliese852:
			// we don’t want to group objects that simply overlap and are located at different distances
			// therefore, depth is also taken into account, we have z_NDC (normalized device coordinates)
			// in order to make a strict translation of delta z_NDC into delta "pixels", one also needs to know
			// the z coordinates in the camera space. I plan to implement this later
			// at the moment I just picked up a number that works well (6.0)
			&& std::abs(a.z - b.z) * width * 6.0 < gain.x;
	}
}

// ─── System View ─────────────────────────────────────────────────────────────

SystemView::SystemView(Game *game) :
	PiGuiView("system-view"),
	m_game(game),
	m_displayMode(Mode::Orrery),
	m_viewingCurrentSystem(false),
	m_unexplored(true)
{
	m_map.reset(new SystemMapViewport(Pi::GetApp()));
	m_map->GetStarportHeightAboveTerrain = sigc::mem_fun(this, &SystemView::CalculateStarportHeight);

	RefreshShips();
	m_planner = Pi::planner;
}

SystemView::~SystemView()
{
}

void SystemView::CalculateShipPositionAtTime(const Ship *s, Orbit o, double t, vector3d &pos)
{
	pos = vector3d(0., 0., 0.);
	FrameId shipFrameId = s->GetFrame();
	FrameId shipNonRotFrameId = Frame::GetFrame(shipFrameId)->GetNonRotFrame();
	// if the ship is in a rotating frame, we will rotate it with the frame
	if (Frame::GetFrame(shipFrameId)->IsRotFrame()) {
		vector3d rpos(0.0);
		Frame *rotframe = Frame::GetFrame(shipFrameId);
		if (t == m_game->GetTime()) {
			pos = s->GetPositionRelTo(m_game->GetSpace()->GetRootFrame());
			return;
		} else
			rpos = s->GetPositionRelTo(shipNonRotFrameId) * rotframe->GetOrient() * matrix3x3d::RotateY(rotframe->GetAngSpeed() * (t - m_game->GetTime())) * rotframe->GetOrient().Transpose();
		vector3d fpos(0.0);
		CalculateFramePositionAtTime(shipNonRotFrameId, t, fpos);
		pos += fpos + rpos;
	} else {
		vector3d fpos(0.0);
		CalculateFramePositionAtTime(shipNonRotFrameId, t, fpos);
		pos += (fpos + o.OrbitalPosAtTime(t - m_game->GetTime()));
	}
}

//frame must be nonrotating
void SystemView::CalculateFramePositionAtTime(FrameId frameId, double t, vector3d &pos)
{
	if (frameId == m_game->GetSpace()->GetRootFrame())
		pos = vector3d(0., 0., 0.);
	else {
		Frame *frame = Frame::GetFrame(frameId);
		CalculateFramePositionAtTime(frame->GetParent(), t, pos);
		pos += frame->GetSystemBody()->GetOrbit().OrbitalPosAtTime(t);
	}
}

double SystemView::CalculateStarportHeight(const SystemBody *body)
{
	if (m_viewingCurrentSystem)
		// if we look at the current system, the relief is known, we take the height from the physical body
		return m_game->GetSpace()->FindBodyForPath(&(body->GetPath()))->GetPosition().Length();
	else
		// if the remote system - take the radius of the planet
		return body->GetParent()->GetRadius();
}

void SystemView::RefreshShips(void)
{
	m_contacts.clear();
	auto bs = m_game->GetSpace()->GetBodies();
	for (auto s = bs.begin(); s != bs.end(); s++) {
		if ((*s) != Pi::player &&
			(*s)->GetType() == ObjectType::SHIP) {

			const auto c = static_cast<Ship *>(*s);
			m_contacts.push_back(std::make_pair(c, c->ComputeOrbit()));
		}
	}
}

void SystemView::AddShipTracks(double time)
{
	using Col = SystemMapViewport::ColorIndex;

	// offset - translate vector to selected object, scaled to camera scale
	for (auto s = m_contacts.begin(); s != m_contacts.end(); s++) {
		vector3d pos(0.0);
		CalculateShipPositionAtTime((*s).first, (*s).second, time, pos);
		//draw highlighted orbit for selected ship
		Projectable p = { Projectable::OBJECT, Projectable::SHIP, s->first, pos };
		const bool isSelected = *m_map->GetSelectedObject() == p;
		m_map->AddObjectTrack(p);

		if (m_map->GetShipDrawing() == ORBITS && s->first->GetFlightState() == Ship::FlightState::FLYING) {
			const Color orbitColor = isSelected ? m_map->svColor[Col::SELECTED_SHIP_ORBIT] : m_map->svColor[Col::SHIP_ORBIT];
			vector3d framepos(0.0);
			CalculateFramePositionAtTime(s->first->GetFrame(), time, framepos);
			m_map->AddOrbitTrack({ Projectable::ORBIT, Projectable::SHIP, s->first, framepos }, &s->second, orbitColor, 0);
		}
	}
}

void SystemView::Update()
{
	const float ft = Pi::GetFrameTime();
	m_map->SetReferenceTime(m_game->GetTime());

	SystemPath path = m_game->GetSectorView()->GetSelected().SystemOnly();
	m_viewingCurrentSystem = m_game->IsNormalSpace() && m_game->GetSpace()->GetStarSystem()->GetPath().IsSameSystem(path);

	RefCountedPtr<StarSystem> system = m_map->GetCurrentSystem();
	if (!system || (system->GetUnexplored() != m_unexplored || !system->GetPath().IsSameSystem(path))) {
		system = m_game->GetGalaxy()->GetStarSystem(path);
		m_unexplored = system->GetUnexplored();
		m_map->SetCurrentSystem(system);
	}

	m_map->Update(ft);
	m_map->HandleInput(ft);

	if (m_map->GetShipDrawing() != OFF) {
		RefreshShips();

		Projectable *viewed = m_map->GetViewedObject();
		// if we are attached to the ship, check if we not deleted it in the previous frame
		if (viewed->type != Projectable::NONE && viewed->base == Projectable::SHIP) {
			auto bs = m_game->GetSpace()->GetBodies();
			if (std::find(bs.begin(), bs.end(), viewed->ref.body) == bs.end())
				m_map->ResetViewpoint();
		}

		Projectable *selected = m_map->GetSelectedObject();
		if (selected->type != Projectable::NONE && selected->base == Projectable::SHIP) {
			auto bs = m_game->GetSpace()->GetBodies();
			if (std::find(bs.begin(), bs.end(), selected->ref.body) == bs.end())
				selected->type = Projectable::NONE;
		}
	}

	if (m_game->IsNormalSpace() && m_viewingCurrentSystem) {
		using Col = SystemMapViewport::ColorIndex;

		double time = m_map->GetTime();

		// draw ships
		if (m_map->GetShipDrawing() != OFF) {
			AddShipTracks(time);
		}

		// draw player and planner
		vector3d ppos(0.0);
		Orbit playerOrbit = Pi::player->ComputeOrbit();
		Body *PlayerBody = static_cast<Body *>(Pi::player);

		CalculateShipPositionAtTime(static_cast<Ship *>(Pi::player), playerOrbit, time, ppos);
		m_map->AddObjectTrack({ Projectable::OBJECT, Projectable::PLAYER, PlayerBody, ppos });

		FrameId playerNonRotFrameId = Frame::GetFrame(PlayerBody->GetFrame())->GetNonRotFrame();
		Frame *playerNonRotFrame = Frame::GetFrame(playerNonRotFrameId);
		SystemBody *playerAround = playerNonRotFrame->GetSystemBody();

		vector3d offset(0.0);
		CalculateFramePositionAtTime(playerNonRotFrameId, time, offset);

		if (Pi::player->GetFlightState() == Ship::FlightState::FLYING) {
			const double planetRadius = playerAround->GetRadius();
			m_map->AddOrbitTrack({ Projectable::ORBIT, Projectable::PLAYER, PlayerBody, offset }, &playerOrbit, m_map->svColor[Col::PLAYER_ORBIT], planetRadius);

			const double plannerStartTime = m_planner->GetStartTime();
			if (!m_planner->GetPosition().ExactlyEqual(vector3d(0, 0, 0))) {
				Orbit plannedOrbit = Orbit::FromBodyState(m_planner->GetPosition(),
					m_planner->GetVel(),
					playerAround->GetMass());

				m_map->AddOrbitTrack({ Projectable::ORBIT, Projectable::PLANNER, PlayerBody, offset }, &plannedOrbit, m_map->svColor[Col::PLANNER_ORBIT], planetRadius);
				if (std::fabs(time - m_game->GetTime()) > 1. && (time - plannerStartTime) > 0.)
					m_map->AddObjectTrack({ Projectable::OBJECT, Projectable::PLANNER, PlayerBody, offset + plannedOrbit.OrbitalPosAtTime(time - plannerStartTime) });
				else
					m_map->AddObjectTrack({ Projectable::OBJECT, Projectable::PLANNER, PlayerBody, offset + m_planner->GetPosition() });
			}
		}
	}
}

void SystemView::Draw3D()
{
	PROFILE_SCOPED()
	m_renderer->ClearScreen();

	auto *background = m_game->GetSpace()->GetBackground();
	Uint32 cachedFlags = background->GetDrawFlags();

	if (!m_game->IsNormalSpace() || !m_viewingCurrentSystem)
		background->SetDrawFlags(Background::Container::DRAW_SKYBOX);

	m_map->SetBackground(background);

	m_map->SetDisplayMode(m_displayMode);
	m_map->Draw3D();

	background->SetDrawFlags(cachedFlags);
}

void SystemView::OnSwitchFrom()
{
	// because ships from the previous system may remain after last update
	// m_projected.clear();
}

// ─── System Map Input ────────────────────────────────────────────────────────

void SystemMapViewport::InputBindings::RegisterBindings()
{
	mapViewPitch = AddAxis("BindMapViewPitch");
	mapViewYaw = AddAxis("BindMapViewYaw");
	mapViewZoom = AddAxis("BindMapViewZoom");
}

// ─── System Map Display ──────────────────────────────────────────────────────

SystemMapViewport::SystemMapViewport(GuiApplication *app) :
	m_input(app->GetInput()),
	m_app(app),
	m_renderer(app->GetRenderer()),
	m_displayMode(SystemView::Mode::Orrery),
	m_showL4L5(LAG_OFF),
	m_shipDrawing(OFF),
	m_gridDrawing(GridDrawing::OFF),
	m_trans(0.0),
	m_transTo(0.0)
{
	m_rot_y = 0;
	m_rot_x = 50;
	m_atlasPos = vector2f();
	m_zoom = 1.0f / float(AU);
	m_atlasZoom = m_atlasZoomTo = 1.0f;

	m_input.RegisterBindings();

	Graphics::MaterialDescriptor lineMatDesc;

	Graphics::RenderStateDesc rsd;
	rsd.primitiveType = Graphics::LINE_STRIP;

	m_lineMat.reset(m_renderer->CreateMaterial("vtxColor", lineMatDesc, rsd)); //m_renderer not set yet

	rsd.primitiveType = Graphics::LINE_SINGLE;
	m_gridMat.reset(m_renderer->CreateMaterial("vtxColor", lineMatDesc, rsd));

	m_realtime = true;

	ResetViewpoint();

	m_orbitVts.reset(new vector3f[N_VERTICES_MAX + 1]);
	m_orbitColors.reset(new Color[N_VERTICES_MAX + 1]);
}

SystemMapViewport::~SystemMapViewport()
{
}

void SystemMapViewport::AccelerateTime(float step)
{
	m_realtime = false;
	m_timeStep = step;
}

void SystemMapViewport::SetRealTime()
{
	m_realtime = true;
}

void SystemMapViewport::ResetViewpoint()
{
	m_viewedObject.type = Projectable::NONE;
	m_rot_y_to = 0;
	m_rot_x_to = 50;
	m_zoomTo = 1.0f / float(AU);
	m_timeStep = 1.0f;
	m_time = m_refTime;
	m_transTo *= 0.0;
	m_animateTransition = MAX_TRANSITION_FRAMES;

	m_viewedObject = {};

	if (!m_renderer) return;

	float height = tan(DEG2RAD(CAMERA_FOV)) * 30.0f;
	m_atlasViewW = height * m_renderer->GetDisplayAspect();
	m_atlasViewH = height;

	bool hasChildren = m_atlasLayout.children.size();
	bool isBinary = m_atlasLayout.isBinary;
	vector2f size = m_atlasLayout.size;
	vector2f avail = vector2f(m_atlasViewW, m_atlasViewH) * 0.85f;

	m_atlasZoomDefault = Clamp(std::max(size.x / avail.x, size.y / avail.y), 1.0f, MAX_ATLAS_ZOOM);

	// This framing algorithm doesn't produce perfect results, but it works in 95% of cases.
	// Future developers can tweak it for prettier results in the SystemView.
	m_atlasPosDefault = 0.5f * vector2f(hasChildren ? std::min(size.x / avail.x, 1.0f) * avail.x : 0, isBinary ? std::min(size.y / avail.y, 1.0f) * avail.y : 0);

	m_atlasPosTo *= 0.0;
	m_atlasZoomTo = m_atlasZoomDefault;
}

RefCountedPtr<StarSystem> SystemMapViewport::GetCurrentSystem()
{
	return m_system;
}

void SystemMapViewport::SetCurrentSystem(RefCountedPtr<StarSystem> system)
{
	ClearSelectedObject();

	m_system = system;

	SystemBody *body = m_system->GetRootBody().Get();
	m_atlasLayout = {};
	m_atlasLayout.isVertical = body->GetType() == SystemBody::TYPE_GRAVPOINT;
	LayoutSystemBody(body, m_atlasLayout);

	ResetViewpoint();
}

void SystemMapViewport::RenderOrbit(Projectable p, const ProjectedOrbit *orbitData, const vector3d &offset)
{
	PROFILE_SCOPED()

	double ecc = orbitData->orbit.GetEccentricity();
	double timeshift = ecc > 0.6 ? 0.0 : 0.5;
	double maxT = 1.;
	unsigned short num_vertices = 0;
	for (unsigned short i = 0; i < N_VERTICES_MAX; ++i) {
		const double t = (double(i) + timeshift) / double(N_VERTICES_MAX);
		const vector3d pos = orbitData->orbit.EvenSpacedPosTrajectory(t);
		if (pos.Length() < orbitData->planetRadius) {
			maxT = t;
			break;
		}
	}

	static const float startTrailPercent = 0.85;
	static const float fadedColorParameter = 0.8;

	Uint16 fadingColors = 0;
	const double tMinust0 = p.base == Projectable::SYSTEMBODY ? m_time : m_time - m_refTime;
	for (unsigned short i = 0; i < N_VERTICES_MAX; ++i) {
		const double t = (double(i) + timeshift) / double(N_VERTICES_MAX) * maxT;
		if (fadingColors == 0 && t >= startTrailPercent * maxT)
			fadingColors = i;
		const vector3d pos = orbitData->orbit.EvenSpacedPosTrajectory(t, tMinust0);
		m_orbitVts[i] = vector3f(offset + pos);
		++num_vertices;
		if (pos.Length() < orbitData->planetRadius)
			break;
	}

	if (num_vertices > 1) {
		//close the loop for thin ellipses
		if (!(maxT < 1. || ecc > 1.0 || ecc < 0.6)) {
			m_orbitVts[num_vertices] = m_orbitVts[0];
			m_orbitColors[num_vertices] = m_orbitColors[0];
			++num_vertices;
		}

		// fade trail
		const Color fadedColor = orbitData->color * fadedColorParameter;
		std::fill_n(m_orbitColors.get(), num_vertices, fadedColor);
		const Uint16 trailLength = num_vertices - fadingColors;
		for (Uint16 currentColor = 0; currentColor < trailLength; ++currentColor) {
			float scalingParameter = (1.f - static_cast<float>(currentColor) / (trailLength - 1));
			m_orbitColors[currentColor + fadingColors] = fadedColor * scalingParameter;
		}

		m_orbits.SetData(num_vertices, m_orbitVts.get(), m_orbitColors.get());
		m_orbits.Draw(m_renderer, m_lineMat.get());
	}

	AddProjected(p, Projectable::PERIAPSIS, offset + orbitData->orbit.Perigeum());
	AddProjected(p, Projectable::APOAPSIS, offset + orbitData->orbit.Apogeum());

	if (p.base != Projectable::SYSTEMBODY || !p.getRef())
		return;

	const SystemBody::BodySuperType bst = p.ref.sbody->GetSuperType();
	const bool showLagrange = (bst == SystemBody::SUPERTYPE_ROCKY_PLANET || bst == SystemBody::SUPERTYPE_GAS_GIANT);

	if (showLagrange && m_showL4L5 != LAG_OFF) {
		const vector3d posL4 = orbitData->orbit.EvenSpacedPosTrajectory((1.0 / 360.0) * 60.0, tMinust0);
		AddProjected(p, Projectable::L4, offset + posL4);

		const vector3d posL5 = orbitData->orbit.EvenSpacedPosTrajectory((1.0 / 360.0) * 300.0, tMinust0);
		AddProjected(p, Projectable::L5, offset + posL5);
	}
}

// returns the position of the ground spaceport relative to the center of the planet at the specified time
static vector3d position_of_surface_starport_relative_to_parent(const SystemBody *starport, double time, double radius)
{
	const SystemBody *parent = starport->GetParent();
	// planet axis tilt
	return matrix3x3d::RotateX(parent->GetAxialTilt()) *
		// the angle the planet has turned since the beginning of time
		matrix3x3d::RotateY(-2 * M_PI / parent->GetRotationPeriod() * time + parent->GetRotationPhaseAtStart()) *
		// the original coordinates of the starport are saved as a 3x3 matrix,
		starport->GetOrbit().GetPlane() *
		// to get the direction to the station, you need to multiply them by 0.0, 1.0, 0.0
		vector3d(0.0, 1.0, 0.0) * radius;
}

void SystemMapViewport::AddBodyTrack(const SystemBody *b, const vector3d &offset)
{
	if (b->GetType() == SystemBody::TYPE_STARPORT_SURFACE)
		return;

	if (b->GetType() != SystemBody::TYPE_GRAVPOINT) {
		AddObjectTrack({ Projectable::OBJECT, Projectable::SYSTEMBODY, b, offset });
	}

	// perfect-knowledge abstraction: track all child bodies
	if (b->HasChildren()) {
		for (const SystemBody *kid : b->GetChildren()) {
			if (kid->GetType() == SystemBody::TYPE_STARPORT_SURFACE) {
				// we need the distance to the center of the planet
				double radius = GetStarportHeightAboveTerrain ? GetStarportHeightAboveTerrain(kid) : b->GetRadius();

				AddObjectTrack({ Projectable::OBJECT, Projectable::SYSTEMBODY, kid,
					offset + position_of_surface_starport_relative_to_parent(kid, m_time, radius) });
				continue;
			}

			if (is_zero_general(kid->GetOrbit().GetSemiMajorAxis()))
				return;

			// Add the body's orbit
			Projectable p(Projectable::ORBIT, Projectable::SYSTEMBODY, kid);
			p.worldpos = offset;
			AddOrbitTrack(p, &kid->GetOrbit(), svColor[SYSTEMBODY_ORBIT], 0.0);

			// not using current time yet
			AddBodyTrack(kid, offset + kid->GetOrbit().OrbitalPosAtTime(m_time));
		}
	}
}

void SystemMapViewport::RenderBody(const SystemBody *b, const vector3d &position, const matrix4x4f &trans)
{
	const double radius = b->GetRadius();

	matrix4x4f invRot = trans;
	invRot.ClearToRotOnly();
	invRot.Renormalize();
	invRot = invRot.Inverse();

	// Bodies are pre-transformed in double precision to use 0,0,0 as view-space center
	matrix4x4f bodyTrans = trans;
	bodyTrans.Translate(vector3f(position));
	bodyTrans.Scale(radius);

	m_renderer->SetTransform(bodyTrans * invRot);
	m_bodyMat->diffuse = svColor[SYSTEMBODY];
	m_bodyIcon->Draw(m_renderer, m_bodyMat.get());
}

void SystemMapViewport::Draw3D()
{
	PROFILE_SCOPED()
	m_viewportSize = m_renderer->GetViewport();

	if (!m_bodyIcon) {
		Graphics::MaterialDescriptor desc;
		Graphics::RenderStateDesc rsd;
		rsd.primitiveType = Graphics::TRIANGLE_FAN;

		m_bodyMat.reset(m_renderer->CreateMaterial("unlit", desc, rsd));
		m_bodyIcon.reset(new Graphics::Drawables::Disk(m_renderer));
	}

	if (!m_atlasMat) {
		Graphics::MaterialDescriptor desc;
		desc.textures = 1;
		Graphics::RenderStateDesc rsd;
		rsd.blendMode = Graphics::BLEND_ALPHA;
		rsd.primitiveType = Graphics::TRIANGLE_FAN;
		rsd.depthTest = false;

		m_atlasMat.reset(m_renderer->CreateMaterial("unlit", desc, rsd));
		m_atlasMat->SetTexture(Graphics::Renderer::GetName("texture0"), TextureBuilder::GetWhiteTexture(m_renderer));
	}

	if (m_displayMode == SystemView::Mode::Orrery)
		DrawOrreryView();
	else
		DrawAtlasView();
}

void SystemMapViewport::DrawOrreryView()
{
	PROFILE_SCOPED()

	// Set up the perspective projection for the background stars
	m_renderer->SetPerspectiveProjection(CAMERA_FOV, float(m_viewportSize.w) / m_viewportSize.h, 1.f, 1500.f);

	// Background is rotated around (0,0,0) and drawn
	matrix4x4d trans2bg = matrix4x4d::Identity();
	trans2bg.RotateX(DEG2RAD(-m_rot_x));
	trans2bg.RotateY(DEG2RAD(-m_rot_y));

	m_background->SetIntensity(0.6);
	m_background->Draw(trans2bg);

	m_renderer->ClearDepthBuffer();

	// We need to adjust the "far" cutoff plane, so that at high magnifications you can see
	// distant objects in the background.
	m_renderer->SetPerspectiveProjection(CAMERA_FOV, float(m_viewportSize.w) / m_viewportSize.h, 1.f, 1000.f * m_zoom * float(AU) + DEFAULT_VIEW_DISTANCE * 2);
	//TODO add reserve

	double surfaceDistance = 0.0;
	if (m_viewedObject.type == Projectable::OBJECT && m_viewedObject.base == Projectable::SYSTEMBODY && m_viewedObject.getRef())
		surfaceDistance += m_viewedObject.ref.sbody->GetRadius();

	// The matrix is shifted from the (0,0,0) by DEFAULT_VIEW_DISTANCE
	// and then rotated (around 0,0,0) and scaled by m_zoom, shift doesn't scale.
	// m_zoom default value is 1/AU.
	// { src/gameconsts.h:static const double AU = 149598000000.0; // m }
	// The coordinates of the objects are given in meters; they are multiplied by m_zoom,
	// therefore dy default, 1.0 AU (in meters) in the coordinate turns into 1.0 in camera space.
	// Since the *shift doesn't scale*, it always equals to DEFAULT_VIEW_DISTANCE,
	// in camera space.
	// So, the "apparent" view distance, is DEFAULT_VIEW_DISTANCE / m_zoom * AU (AU)
	// Therefore the default "apparent" view distance is DEFAULT_VIEW_DISTANCE, in AU
	// When we change m_zoom, we actually change the "apparent" view distance, because
	// the coordinates of the objects are scaled, but the shift is not.
	// The surface distance translation ensures the view does not go inside of a planet.
	// This matrix operation is read in reverse order (bottom-to-top).
	m_cameraSpace = matrix4x4f::Identity();
	m_cameraSpace.Translate(0, 0, -DEFAULT_VIEW_DISTANCE);
	m_cameraSpace.Translate(0, 0, -surfaceDistance * m_zoom); // apply scale from m_zoom
	m_cameraSpace.Rotate(DEG2RAD(m_rot_x), 1, 0, 0);
	m_cameraSpace.Rotate(DEG2RAD(m_rot_y), 0, 1, 0);
	m_cameraSpace.Scale(m_zoom);
	m_renderer->SetTransform(m_cameraSpace);

	// smooth transition animation
	if (m_animateTransition) {
		// initialize animation target position - m_viewedObject is not guaranteed
		// to have position data until after object tracks are generated
		if (m_animateTransition == MAX_TRANSITION_FRAMES)
			m_transTo = m_viewedObject.worldpos;

		// since the object being approached can move, we need to compensate for its movement
		// making an imprint of the old value (from previous frame)
		m_trans -= m_transTo;
		// calculate the new value
		// GetTransformTo(m_viewedObject, m_transTo);
		m_transTo = m_viewedObject.worldpos;
		// now the difference between the new and the old value is added to m_trans
		m_trans += m_transTo;
		const float ft = m_app->DeltaTime();
		m_animateTransition--;
		AnimationCurves::Approach(m_trans.x, m_transTo.x, ft);
		AnimationCurves::Approach(m_trans.y, m_transTo.y, ft);
		AnimationCurves::Approach(m_trans.z, m_transTo.z, ft);
	} else {
		m_trans = m_viewedObject.worldpos;
	}

	// Transform all tracks + render system bodies
	for (auto &track : m_objectTracks) {
		m_renderer->SetTransform(m_cameraSpace);
		const vector3d viewpos = track.worldpos - m_trans;

		if (track.type == Projectable::ORBIT) {
			ProjectedOrbit *orbitData = &m_orbitTracks[track.orbitIdx];
			const double axisZoom = orbitData->orbit.GetSemiMajorAxis();

			//semimajor axis radius should be at least 1% of screen width to show the orbit
			//FIXME: this has never worked, the returned size is not in screen %
			if (ProjectedSize(axisZoom, viewpos) > 0.01) {
				RenderOrbit(track, orbitData, viewpos);
			}
		} else {
			AddProjected(track, track.type, viewpos);

			if (track.type == Projectable::OBJECT && track.base == Projectable::SYSTEMBODY) {
				RenderBody(track.ref.sbody, viewpos, m_cameraSpace);
			}
		}
	}

	m_renderer->SetTransform(m_cameraSpace);

	if (m_gridDrawing != GridDrawing::OFF) {
		// calculate lines for this system:
		DrawGrid(std::floor(m_system->GetRootBody()->GetMaxChildOrbitalDistance() * 1.2 / AU));
	}
}

static constexpr double SCALE_EXPONENT = 1.0 / 1.9;
static constexpr double STAR_SCALE_EXPONENT = 1.0 / 3.8;

// Return a unit-scale relative size for a body; this is not a 'real' size, but one that preserves relative scale
double get_body_radius(SystemBody *b)
{
	if (b->GetType() == SystemBody::TYPE_GRAVPOINT)
		return 0.0;

	double x = b->GetRadius() / EARTH_RADIUS;
	if (b->GetSuperType() == SystemBody::SUPERTYPE_STAR)
		// Stars are bigger at smaller sizes, but grow much slower.
		// A star has the same perceptual size as a planet at roughly 32 earth radiuses
		return pow(x, STAR_SCALE_EXPONENT) * 2.5;
	else
		// small objects have a min. radius of 0.25, earth has radius of 1, larger objects grow logarithmically
		return pow(x, SCALE_EXPONENT) + std::max(0.25 * (1.0 - pow(x, 4.0)), 0.0);
}

// LayoutSystemBody accumulates the size of all children bodies into the passed
// layout parameter. The size of the layout is measured from the center of the
// root body to the trailing edge of the furthest child body in both directions.
// The offset and isVertical layout fields are reserved for the caller to set.
void SystemMapViewport::LayoutSystemBody(SystemBody *body, AtlasBodyLayout &layout)
{
	layout.body = body;
	layout.radius = get_body_radius(body);
	layout.size = vector2f(layout.radius);

	const int orient = layout.isVertical ? 1 : 0;
	const int crossdir = layout.isVertical ? 0 : 1;

	if (body->GetType() == SystemBody::TYPE_GRAVPOINT) {
		layout.isBinary = true;
		// layout.offset[crossdir] += 10.0f; // gravpoint debugging
	}

	if (!body->GetNumChildren())
		return;

	float maxRadius = layout.radius;
	for (auto *child : body->GetChildren()) {
		if (child->GetType() == SystemBody::TYPE_STARPORT_SURFACE)
			continue;

		AtlasBodyLayout child_layout{};

		// if this is a binary host gravpoint, don't alter the layout direction
		if (child->GetType() == SystemBody::TYPE_GRAVPOINT)
			child_layout.isVertical = layout.isVertical;
		else
			child_layout.isVertical = !layout.isVertical;

		LayoutSystemBody(child, child_layout);

		// layout.size measures to the edge of the last encountered body
		// so we add the radius of the current child body plus a gap
		float offset = layout.size[orient];
		if (offset > 0)
			offset += child_layout.radius + AtlasViewPlanetGap(child_layout.radius);
		child_layout.offset[orient] = offset;

		layout.size[orient] = offset + child_layout.size[orient];
		layout.size[crossdir] = std::max(layout.size[crossdir], child_layout.size[crossdir]);

		maxRadius = std::max(child_layout.radius, maxRadius);
		layout.children.push_back(child_layout);
	}

	if (layout.isBinary) {
		// if we're a gravpoint, set the "radius" from the maximum radius of our direct children
		// (used to determine how much back-fill space is reserved to avoid overlap)
		layout.radius = maxRadius;
	}
}

void SystemMapViewport::RenderAtlasBody(const AtlasBodyLayout &layout, vector3f pos, const matrix4x4f &cameraTrans)
{
	pos += vector3f(layout.offset.x, -layout.offset.y, 0.f);

	if (layout.body->GetType() != SystemBody::TYPE_GRAVPOINT) {
		matrix4x4f bodyTrans = matrix4x4f::Identity();
		bodyTrans.Translate(pos);
		bodyTrans.Scale(layout.radius);
		m_renderer->SetTransform(cameraTrans * bodyTrans);

		// Drawables::GetAxes3DDrawable(m_renderer)->Draw(m_renderer);
		Graphics::Texture *bodyTex = TextureBuilder::Model(layout.body->GetIcon()).GetOrCreateTexture(m_renderer, "bodyicons");
		m_atlasMat->SetTexture(Graphics::Renderer::GetName("texture0"), bodyTex);
		m_bodyIcon->Draw(m_renderer, m_atlasMat.get());

		float pixPerUnit = AtlasViewPixelPerUnit();
		AddProjected({ Projectable::OBJECT, Projectable::SYSTEMBODY, layout.body }, Projectable::OBJECT, vector3d(), layout.radius * pixPerUnit);
	}
	/* else { // gravpoint debugging
		matrix4x4f bodyTrans = matrix4x4f::Identity();
		bodyTrans.Translate(pos - vector3f(layout.offset.x, -layout.offset.y, 0.f));
		m_renderer->SetTransform(cameraTrans * bodyTrans);

		Drawables::GetAxes3DDrawable(m_renderer)->Draw(m_renderer);
	} */

	for (const auto &child : layout.children) {
		RenderAtlasBody(child, pos, cameraTrans);
	}
}

void SystemMapViewport::DrawAtlasView()
{
	// Set up the perspective projection for the background stars
	m_renderer->SetPerspectiveProjection(CAMERA_FOV, float(m_viewportSize.w) / m_viewportSize.h, 1.f, 1500.f);

	// Background is rotated around (0,0,0), adjusted for parallax effect, and drawn
	matrix4x4d trans2bg = matrix4x4d::Identity();

	// parallax effect
	trans2bg.Translate(m_atlasPos.x, -m_atlasPos.y, 0.0);
	trans2bg.RotateY(DEG2RAD(m_atlasPos.x * 0.05));

	// rotate, tilt, tilt
	trans2bg.RotateZ(DEG2RAD(35.f));
	trans2bg.RotateX(DEG2RAD(-5.f));
	trans2bg.RotateY(DEG2RAD(-45.f));

	m_background->SetIntensity(0.6);
	m_background->Draw(trans2bg);

	m_renderer->ClearDepthBuffer();

	// Pick an orthographic projection scale that has the same apparent size as a perspective projection at 30m.
	m_renderer->SetProjection(matrix4x4f::OrthoMatrix(m_atlasViewW * m_atlasZoom, m_atlasViewH * m_atlasZoom, 1.0, 1000.0));

	matrix4x4f cameraTrans = matrix4x4f::Identity();
	cameraTrans.Translate(vector3f(m_atlasPos.x, -m_atlasPos.y, -10.0));

	matrix4x4f gridTransform = matrix4x4f::Identity();
	gridTransform.Translate(vector3f(0, 0, -1.0f));
	gridTransform.RotateX(M_PI / 2.0);
	gridTransform.Scale(4.0 / float(AU)); // one grid square = one earth diameter = two units
	m_renderer->SetTransform(cameraTrans * gridTransform);
	DrawGrid(64.0);

	// Don't draw bodies in unexplored systems
	if (m_system->GetUnexplored())
		return;

	// Draw the system atlas layout, offsetting the position to ensure it's roughly centered on the grid
	RenderAtlasBody(m_atlasLayout, vector3f{ -m_atlasPosDefault.x, m_atlasPosDefault.y, 0.0f }, cameraTrans);
}

void SystemMapViewport::HandleInput(float ft)
{
<<<<<<< HEAD
	Input::Manager *inputMgr = m_app->GetInput();
=======
	const float ft = Pi::GetFrameTime();

	// TODO: add "true" lower/upper bounds to m_zoomTo / m_zoom
	m_zoomTo = Clamp(m_zoomTo, MIN_ZOOM, MAX_ZOOM);
	m_zoom = Clamp(m_zoom, MIN_ZOOM, MAX_ZOOM);
	m_atlasZoomTo = Clamp(m_atlasZoomTo, MIN_ATLAS_ZOOM, MAX_ATLAS_ZOOM);

	auto prevAtlasZoom = m_atlasZoom;
	// Since m_zoom changes over multiple orders of magnitude, any fixed linear factor will not be appropriate
	// at some of them.
	AnimationCurves::Approach(m_zoom, m_zoomTo, ft, 10.f, m_zoomTo / 60.f);
	AnimationCurves::Approach(m_atlasZoom, m_atlasZoomTo, ft, 10.f, m_atlasZoomTo / 60.f);

	AnimationCurves::Approach(m_rot_x, m_rot_x_to, ft);
	AnimationCurves::Approach(m_rot_y, m_rot_y_to, ft);

	AnimationCurves::Approach(m_atlasPos.x, m_atlasPosTo.x, ft);
	AnimationCurves::Approach(m_atlasPos.y, m_atlasPosTo.y, ft);

	// make panning so that the zoom occurs on the mouse cursor
	if (prevAtlasZoom != m_atlasZoom) {
		// FIXME The ImGui method one frame out of date
		// either add the appropriate method to Input or start the pigui frame earlier
		// FIXME: atlas code needs to be separated from orrery code
		auto mpos = ImGui::GetMousePos();
		mpos.x = Clamp(mpos.x, 0.f, float(Graphics::GetScreenWidth()));
		mpos.y = Clamp(mpos.y, 0.f, float(Graphics::GetScreenHeight()));
		auto cpos = vector2f(mpos.x, mpos.y) - vector2f(Graphics::GetScreenWidth() / 2, Graphics::GetScreenHeight() / 2);
		auto shift = cpos * (m_atlasZoom - prevAtlasZoom) * m_atlasViewH / Graphics::GetScreenHeight();
		m_atlasPosTo += shift;
		m_atlasPos = m_atlasPosTo;
	}
>>>>>>> 393a2a42

	// to capture mouse when button was pressed and release when released
	if (inputMgr->MouseButtonState(SDL_BUTTON_MIDDLE) != m_rotateWithMouseButton) {
		m_rotateWithMouseButton = !m_rotateWithMouseButton;
		inputMgr->SetCapturingMouse(m_rotateWithMouseButton);
	}

	float speedMod = inputMgr->KeyState(SDLK_LSHIFT) ? 10.f : (inputMgr->KeyState(SDLK_LCTRL) ? 0.1f : 1.f);

	if (m_rotateWithMouseButton || m_rotateView) {
		int motion[2];
		inputMgr->GetMouseMotion(motion);
		if (m_displayMode == SystemView::Mode::Orrery) {
			m_rot_x_to += motion[1] * 20 * ft * speedMod;
			m_rot_y_to += motion[0] * 20 * ft * speedMod;
		} else {
			const double pixToUnits = m_viewportSize.h / m_atlasViewH;
			constexpr float mouseAcceleration = 1.5f;
			m_atlasPosTo.x += motion[0] * m_atlasZoom / pixToUnits * mouseAcceleration;
			m_atlasPosTo.y += motion[1] * m_atlasZoom / pixToUnits * mouseAcceleration;
		}
	} else if (m_zoomView) {
		inputMgr->SetCapturingMouse(true);
		int motion[2];
		inputMgr->GetMouseMotion(motion);
		if (m_displayMode == SystemView::Mode::Orrery)
			m_zoomTo *= pow(ZOOM_IN_SPEED * 0.003 * speedMod + 1, -motion[1]);
		else
			m_atlasZoomTo += motion[1] * 0.005 * speedMod * Clamp(m_atlasZoomTo, MIN_ATLAS_ZOOM, MAX_ATLAS_ZOOM);
	}

	// camera control signals from devices, sent to the SectorView
	if (m_input.mapViewZoom->IsActive()) {
		if (m_displayMode == SystemView::Mode::Orrery)
			m_zoomTo *= pow(ZOOM_IN_SPEED * 0.006 * speedMod + 1, m_input.mapViewZoom->GetValue());
		else
			m_atlasZoomTo -= m_input.mapViewZoom->GetValue() * ATLAS_SCROLL_SENS;
	}
	if (m_input.mapViewYaw->IsActive())
		m_rot_y_to += m_input.mapViewYaw->GetValue() * ft * 60;
	if (m_input.mapViewPitch->IsActive())
		m_rot_x_to += m_input.mapViewPitch->GetValue() * ft * 60;

	m_rot_x_to = Clamp(m_rot_x_to, -80.0f, 80.0f);

	int scroll = inputMgr->GetMouseWheel();

	if (scroll && m_displayMode == SystemView::Mode::Orrery) {
		if (scroll < 0)
			m_zoomTo *= 1 / ((ZOOM_OUT_SPEED - 1) * WHEEL_SENSITIVITY * speedMod + 1);
		else
			m_zoomTo *= ((ZOOM_IN_SPEED - 1) * WHEEL_SENSITIVITY * speedMod + 1);
	} else if (scroll) {
		m_atlasZoomTo -= (scroll > 0 ? 1.0 : -1.0) * ATLAS_SCROLL_SENS;
	}
}

void SystemMapViewport::Update(float ft)
{
	m_objectTracks.clear();
	m_orbitTracks.clear();
	m_projected.clear();

	// TODO: add "true" lower/upper bounds to m_zoomTo / m_zoom
	m_zoomTo = Clamp(m_zoomTo, MIN_ZOOM, MAX_ZOOM);
	m_zoom = Clamp(m_zoom, MIN_ZOOM, MAX_ZOOM);
	m_atlasZoomTo = Clamp(m_atlasZoomTo, MIN_ATLAS_ZOOM, MAX_ATLAS_ZOOM);

	auto prevAtlasZoom = m_atlasZoom;
	// Since m_zoom changes over multiple orders of magnitude, any fixed linear factor will not be appropriate
	// at some of them.
	AnimationCurves::Approach(m_zoom, m_zoomTo, ft, 10.f, m_zoomTo / 60.f);
	AnimationCurves::Approach(m_atlasZoom, m_atlasZoomTo, ft, 10.f, m_atlasZoomTo / 60.f);

	AnimationCurves::Approach(m_rot_x, m_rot_x_to, ft);
	AnimationCurves::Approach(m_rot_y, m_rot_y_to, ft);

	AnimationCurves::Approach(m_atlasPos.x, m_atlasPosTo.x, ft);
	AnimationCurves::Approach(m_atlasPos.y, m_atlasPosTo.y, ft);

	// make panning so that the zoom occurs on the mouse cursor
	if (prevAtlasZoom != m_atlasZoom) {
		// FIXME The ImGui method one frame out of date
		// either add the appropriate method to Input or start the pigui frame earlier
		auto mpos = ImGui::GetMousePos();
		mpos.x = Clamp(mpos.x, 0.f, float(m_viewportSize.w));
		mpos.y = Clamp(mpos.y, 0.f, float(m_viewportSize.h));
		auto cpos = vector2f(mpos.x, mpos.y) - vector2f(m_viewportSize.w / 2.f, m_viewportSize.h / 2.f);
		auto shift = cpos * (m_atlasZoom - prevAtlasZoom) * m_atlasViewH / m_viewportSize.h;
		m_atlasPosTo += shift;
		m_atlasPos = m_atlasPosTo;
	}

	if (m_realtime) {
		m_time = m_refTime;
	} else {
		m_time += m_timeStep * ft;
	}

	if (m_displayMode == SystemView::Mode::Orrery) {
		if (!m_system->GetUnexplored() && m_system->GetRootBody()) {
			// all systembodies draws here
			AddBodyTrack(m_system->GetRootBody().Get(), vector3d(0, 0, 0));
		}
	}
}

void SystemMapViewport::DrawGrid(uint32_t radius)
{
	int half_lines = radius + 1;

	m_lineVerts.reset(new Graphics::VertexArray(Graphics::ATTRIB_POSITION, half_lines * 4 + (m_gridDrawing == GridDrawing::GRID_AND_LEGS ? m_projected.size() * 2 : 0)));

	float zoom = float(AU);
	vector3f pos = vector3f(m_trans);

	for (int i = -half_lines; i < half_lines + 1; i++) {
		float z = float(i) * zoom;
		m_lineVerts->Add(vector3f(-half_lines * zoom, 0.0f, z) - pos, svColor[GRID]);
		m_lineVerts->Add(vector3f(+half_lines * zoom, 0.0f, z) - pos, svColor[GRID]);
	}

	for (int i = -half_lines; i < half_lines + 1; i++) {
		float x = float(i) * zoom;
		m_lineVerts->Add(vector3f(x, 0.0f, -half_lines * zoom) - pos, svColor[GRID]);
		m_lineVerts->Add(vector3f(x, 0.0f, +half_lines * zoom) - pos, svColor[GRID]);
	}

	if (m_gridDrawing == GridDrawing::GRID_AND_LEGS)
		for (Projectable &p : m_objectTracks) {
			vector3d offset(p.worldpos - m_trans);
			offset.y = 0; //-m_trans.y;
			m_lineVerts->Add(vector3f(p.worldpos - m_trans), svColor[GRID_LEG] * 0.5);
			m_lineVerts->Add(vector3f(offset), svColor[GRID_LEG] * 0.5);
		}

	m_lines.SetData(m_lineVerts->GetNumVerts(), &m_lineVerts->position[0], &m_lineVerts->diffuse[0]);
	m_lines.Draw(m_renderer, m_gridMat.get());
}

std::vector<Projectable::GroupInfo> SystemMapViewport::GroupProjectables(vector2f groupThreshold, const std::vector<Projectable> &specialObjects)
{
	PROFILE_SCOPED()

	std::vector<Projectable::GroupInfo> outGroups;
	std::vector<std::pair<int, int>> overlappingSpecial;

	// Loop over all projectables and assemble groups
	for (size_t idx = 0; idx < m_projected.size(); idx++) {
		Projectable &p = m_projected[idx];

		bool intersect = false;
		std::pair<int, int> specialIdx = { -1, -1 };
		for (size_t sidx = 0; sidx < specialObjects.size(); sidx++) {
			if (p == specialObjects[sidx]) {
				// Special objects are evaluated in a second pass to determine
				// which group they should be added to
				specialIdx = { sidx, idx };
				break;
			}
		}

		for (auto &group : outGroups) {
			if (group.type == p.type && too_near(p.screenpos, group.screenpos, groupThreshold, m_viewportSize.w)) {
				// Regular objects are added to a group if intersecting,
				// special objects are reserved for later
				if (specialIdx.first == -1)
					group.tracks.push_back(idx);
				else
					overlappingSpecial.push_back(specialIdx);
				intersect = true;
				break;
			}
		}

		if (!intersect) {
			// object is not intersecting with any group, so it starts a new group
			outGroups.emplace_back(idx, p.screenpos, p.type);
			if (specialIdx.first != -1)
				outGroups.back().setSpecial(specialIdx.first);
		}
	}

	// Insert special objects into groups if overlapping or add new groups
	for (auto [sidx, idx] : overlappingSpecial) {
		Projectable &p = m_projected[idx];
		Projectable::GroupInfo *nearest = nullptr;
		double min_length = 1e64;

		// Find any groups this special object might be overlapping
		for (auto &group : outGroups) {
			double screendist = (group.screenpos - p.screenpos).LengthSqr();
			if (screendist < min_length && group.type == p.type && too_near(p.screenpos, group.screenpos, groupThreshold, m_viewportSize.w)) {
				nearest = &group;
				min_length = screendist;
			}
		}

		if (nearest) {
			// Overlapping a group, mark the group as special and add the object
			nearest->setSpecial(sidx);
			nearest->tracks.push_back(idx);
		} else {
			// Make a new group
			outGroups.emplace_back(idx, p.screenpos, p.type);
			outGroups.back().setSpecial(sidx);
		}
	}

	//shuffle groups so Object groups are drawn after other groups
	std::stable_sort(outGroups.begin(), outGroups.end(), [](const auto &a, const auto &b){ return a.type > b.type; });

	return outGroups;
}

void SystemMapViewport::AddObjectTrack(Projectable p)
{
	m_objectTracks.push_back(p);

	// Projectables are ephemeral, but we need to know about the position of
	// our current selected/viewed track each frame - copy the position from
	// a matching submitted object track

	if (m_selectedObject == p)
		m_selectedObject.worldpos = p.worldpos;

	if (m_viewedObject == p)
		m_viewedObject.worldpos = p.worldpos;
}

void SystemMapViewport::AddOrbitTrack(Projectable p, const Orbit *orbit, Color color, double planetRadius)
{
	p.type = Projectable::ORBIT;
	p.orbitIdx = int(m_orbitTracks.size());
	m_objectTracks.push_back(p);

	m_orbitTracks.push_back({ *orbit, color, planetRadius });
}

void SystemMapViewport::AddProjected(Projectable p, Projectable::types type, const vector3d &transformedPos, float screensize)
{
	vector3d pos = Graphics::ProjectToScreen(m_renderer, transformedPos);
	if (pos.z > 0.0) return; // reject back-projected objects
	pos.y = m_renderer->GetViewport().h - pos.y;

	p.type = type;
	p.screenpos = vector3f(pos);
	p.screensize = screensize;
	m_projected.push_back(p);
}

void SystemMapViewport::SetVisibility(std::string param)
{
	if (param == "RESET_VIEW")
		ResetViewpoint();
	else if (param == "GRID_OFF")
		m_gridDrawing = GridDrawing::OFF;
	else if (param == "GRID_ON")
		m_gridDrawing = GridDrawing::GRID;
	else if (param == "GRID_AND_LEGS")
		m_gridDrawing = GridDrawing::GRID_AND_LEGS;
	else if (param == "LAG_OFF")
		m_showL4L5 = LAG_OFF;
	else if (param == "LAG_ICON")
		m_showL4L5 = LAG_ICON;
	else if (param == "LAG_ICONTEXT")
		m_showL4L5 = LAG_ICONTEXT;
	else if (param == "SHIPS_OFF") {
		m_shipDrawing = OFF;
		// if we are attached to the ship, reset view, since the ship was hidden
		if (m_selectedObject.type != Projectable::NONE && m_selectedObject.base == Projectable::SHIP)
			m_selectedObject.type = Projectable::NONE;
		if (m_viewedObject.type != Projectable::NONE && m_viewedObject.base == Projectable::SHIP)
			ResetViewpoint();
	} else if (param == "SHIPS_ON")
		m_shipDrawing = BOXES;
	else if (param == "SHIPS_ORBITS")
		m_shipDrawing = ORBITS;
	else
		Output("Unknown visibility: %s\n", param.c_str());
}

void SystemMapViewport::SetZoomMode(bool enable)
{
	if (enable != m_zoomView) {
		m_app->GetInput()->SetCapturingMouse(enable);
		m_zoomView = enable;
		if (m_zoomView) m_rotateView = false;
	}
}

void SystemMapViewport::SetRotateMode(bool enable)
{
	if (enable != m_rotateView) {
		m_app->GetInput()->SetCapturingMouse(enable);
		m_rotateView = enable;
		if (m_rotateView) m_zoomView = false;
	}
}

void SystemMapViewport::ClearSelectedObject()
{
	m_selectedObject.type = Projectable::NONE;
}

void SystemMapViewport::ViewSelectedObject()
{
	// we will immediately determine the coordinates of the viewed body so that
	// there is a correct starting point of the transition animation, otherwise
	// there may be an unwanted shift in the next frame
	m_viewedObject = m_selectedObject;
	m_animateTransition = MAX_TRANSITION_FRAMES;
}

double SystemMapViewport::ProjectedSize(double size, vector3d pos)
{
	matrix4x4d dtrans = matrix4x4d(m_cameraSpace);
	pos = dtrans * pos; //position in camera space to know distance
	double result = size / pos.Length() / CAMERA_FOV_RADIANS;
	return result;
}

float SystemMapViewport::GetZoom() const
{
	return m_displayMode == SystemView::Mode::Orrery ? 1.0 / m_zoom : m_atlasZoom;
}

float SystemMapViewport::AtlasViewPixelPerUnit()
{
	return m_viewportSize.h / (m_atlasViewH * m_atlasZoom);
}<|MERGE_RESOLUTION|>--- conflicted
+++ resolved
@@ -820,42 +820,7 @@
 
 void SystemMapViewport::HandleInput(float ft)
 {
-<<<<<<< HEAD
 	Input::Manager *inputMgr = m_app->GetInput();
-=======
-	const float ft = Pi::GetFrameTime();
-
-	// TODO: add "true" lower/upper bounds to m_zoomTo / m_zoom
-	m_zoomTo = Clamp(m_zoomTo, MIN_ZOOM, MAX_ZOOM);
-	m_zoom = Clamp(m_zoom, MIN_ZOOM, MAX_ZOOM);
-	m_atlasZoomTo = Clamp(m_atlasZoomTo, MIN_ATLAS_ZOOM, MAX_ATLAS_ZOOM);
-
-	auto prevAtlasZoom = m_atlasZoom;
-	// Since m_zoom changes over multiple orders of magnitude, any fixed linear factor will not be appropriate
-	// at some of them.
-	AnimationCurves::Approach(m_zoom, m_zoomTo, ft, 10.f, m_zoomTo / 60.f);
-	AnimationCurves::Approach(m_atlasZoom, m_atlasZoomTo, ft, 10.f, m_atlasZoomTo / 60.f);
-
-	AnimationCurves::Approach(m_rot_x, m_rot_x_to, ft);
-	AnimationCurves::Approach(m_rot_y, m_rot_y_to, ft);
-
-	AnimationCurves::Approach(m_atlasPos.x, m_atlasPosTo.x, ft);
-	AnimationCurves::Approach(m_atlasPos.y, m_atlasPosTo.y, ft);
-
-	// make panning so that the zoom occurs on the mouse cursor
-	if (prevAtlasZoom != m_atlasZoom) {
-		// FIXME The ImGui method one frame out of date
-		// either add the appropriate method to Input or start the pigui frame earlier
-		// FIXME: atlas code needs to be separated from orrery code
-		auto mpos = ImGui::GetMousePos();
-		mpos.x = Clamp(mpos.x, 0.f, float(Graphics::GetScreenWidth()));
-		mpos.y = Clamp(mpos.y, 0.f, float(Graphics::GetScreenHeight()));
-		auto cpos = vector2f(mpos.x, mpos.y) - vector2f(Graphics::GetScreenWidth() / 2, Graphics::GetScreenHeight() / 2);
-		auto shift = cpos * (m_atlasZoom - prevAtlasZoom) * m_atlasViewH / Graphics::GetScreenHeight();
-		m_atlasPosTo += shift;
-		m_atlasPos = m_atlasPosTo;
-	}
->>>>>>> 393a2a42
 
 	// to capture mouse when button was pressed and release when released
 	if (inputMgr->MouseButtonState(SDL_BUTTON_MIDDLE) != m_rotateWithMouseButton) {
@@ -940,6 +905,7 @@
 	if (prevAtlasZoom != m_atlasZoom) {
 		// FIXME The ImGui method one frame out of date
 		// either add the appropriate method to Input or start the pigui frame earlier
+		// FIXME: atlas code needs to be separated from orrery code
 		auto mpos = ImGui::GetMousePos();
 		mpos.x = Clamp(mpos.x, 0.f, float(m_viewportSize.w));
 		mpos.y = Clamp(mpos.y, 0.f, float(m_viewportSize.h));
