#include "Camera.h"
#include "Frame.h"
#include "StarSystem.h"
#include "Space.h"
#include "Player.h"
#include "Pi.h"
#include "Sfx.h"
#include "Game.h"
#include "render/Render.h"
#include "render/Renderer.h"
#include "render/VertexArray.h"

Camera::Camera(const Body *body, float width, float height) :
	m_body(body),
	m_width(width),
	m_height(height),
	m_fovAng(Pi::config.Float("FOV")),
	m_shadersEnabled(Render::AreShadersEnabled()),
	m_frustum(m_width, m_height, m_fovAng),
	m_pose(matrix4x4d::Identity()),
	m_camFrame(0),
	m_renderer(0)
{
	m_onBodyDeletedConnection = m_body->onDelete.connect(sigc::mem_fun(this, &Camera::OnBodyDeleted));
}

Camera::~Camera()
{
	if (m_onBodyDeletedConnection.connected())
		m_onBodyDeletedConnection.disconnect();

	if (m_camFrame) {
		m_body->GetFrame()->RemoveChild(m_camFrame);
		delete m_camFrame;
	}
}

void Camera::OnBodyDeleted()
{
	m_onBodyDeletedConnection.disconnect();
	m_body = 0;
}

static void position_system_lights(Frame *camFrame, Frame *frame, int &lightNum)
{
	if (lightNum > 3) return;
	// not using frame->GetSBodyFor() because it snoops into parent frames,
	// causing duplicate finds for static and rotating frame
	SBody *body = frame->m_sbody;

	if (body && (body->GetSuperType() == SBody::SUPERTYPE_STAR)) {
		int light;
		switch (lightNum) {
			case 3: light = GL_LIGHT3; break;
			case 2: light = GL_LIGHT2; break;
			case 1: light = GL_LIGHT1; break;
			default: light = GL_LIGHT0; break;
		}
		// position light at sol
		matrix4x4d m;
		Frame::GetFrameTransform(frame, camFrame, m);
		vector3d lpos = (m * vector3d(0,0,0));
		double dist = lpos.Length() / AU;
		lpos *= 1.0/dist; // normalize
		float lightPos[4];
		lightPos[0] = float(lpos.x);
		lightPos[1] = float(lpos.y);
		lightPos[2] = float(lpos.z);
		lightPos[3] = 0;

		const float *col = StarSystem::starRealColors[body->type];
		float lightCol[4] = { col[0], col[1], col[2], 0 };
		float ambCol[4] = { 0,0,0,0 };

		glLightfv(light, GL_POSITION, lightPos);
		glLightfv(light, GL_DIFFUSE, lightCol);
		glLightfv(light, GL_AMBIENT, ambCol);
		glLightfv(light, GL_SPECULAR, lightCol);
		glEnable(light);

		lightNum++;
	}

	for (std::list<Frame*>::iterator i = frame->m_children.begin(); i!=frame->m_children.end(); ++i) {
		position_system_lights(camFrame, *i, lightNum);
	}
}

void Camera::Update()
{
	if (!m_body) return;

	if (m_shadersEnabled != Render::AreShadersEnabled()) {
		m_frustum = Render::Frustum(m_width, m_height, m_fovAng);
		m_shadersEnabled = !m_shadersEnabled;
	}

	// make temporary camera frame at the body
	m_camFrame = new Frame(m_body->GetFrame(), "camera", Frame::TEMP_VIEWING);

	// interpolate between last physics tick position and current one,
	// to remove temporal aliasing
	matrix4x4d bodyPose = m_body->GetInterpolatedTransform();
	m_camFrame->SetTransform(bodyPose * m_pose);

	// make sure old orient and interpolated orient (rendering orient) are not rubbish
	m_camFrame->ClearMovement();


	// evaluate each body and determine if/where/how to draw it
	m_sortedBodies.clear();
	for (Space::BodyIterator i = Pi::game->GetSpace()->BodiesBegin(); i != Pi::game->GetSpace()->BodiesEnd(); ++i) {
		Body *b = *i;

		// prepare attrs for sorting and drawing
		BodyAttrs attrs;
		attrs.body = b;
		Frame::GetFrameRenderTransform(b->GetFrame(), m_camFrame, attrs.viewTransform);
		attrs.viewCoords = attrs.viewTransform * b->GetInterpolatedPosition();
		attrs.camDist = attrs.viewCoords.Length();
		attrs.bodyFlags = b->GetFlags();
		m_sortedBodies.push_back(attrs);
	}

	// depth sort
	m_sortedBodies.sort();
}

void Camera::Draw(Renderer *renderer)
{
	if (!m_body) return;
	if (!renderer) return;

	m_renderer = renderer;

	m_frustum.Enable();

	glPushAttrib(GL_ALL_ATTRIB_BITS);

	glClearColor(0,0,0,0);
	glClear(GL_COLOR_BUFFER_BIT | GL_DEPTH_BUFFER_BIT);

	matrix4x4d trans2bg;
	Frame::GetFrameRenderTransform(Pi::game->GetSpace()->GetRootFrame(), m_camFrame, trans2bg);
	trans2bg.ClearToRotOnly();
	Pi::game->GetSpace()->GetBackground().Draw(trans2bg);

	int num_lights = 0;
	position_system_lights(m_camFrame, Pi::game->GetSpace()->GetRootFrame(), num_lights);

	if (num_lights == 0) {
		// no lights means we're somewhere weird (eg hyperspace). fake one
		// fake one up and give a little ambient light so that we can see and
		// so that things that need lights don't explode
		float lightPos[4] = { 0,0,0,0 };
		float lightCol[4] = { 1.0, 1.0, 1.0, 0 };
		float ambCol[4] = { 1.0,1.0,1.0,0 };

		glLightfv(GL_LIGHT0, GL_POSITION, lightPos);
		glLightfv(GL_LIGHT0, GL_DIFFUSE, lightCol);
		glLightfv(GL_LIGHT0, GL_AMBIENT, ambCol);
		glLightfv(GL_LIGHT0, GL_SPECULAR, lightCol);
		glEnable(GL_LIGHT0);

		num_lights++;
	}

	Render::State::SetNumLights(num_lights);

	float znear, zfar;
	Render::GetNearFarClipPlane(znear, zfar);
	Render::State::SetZnearZfar(znear, zfar);

	for (std::list<BodyAttrs>::iterator i = m_sortedBodies.begin(); i != m_sortedBodies.end(); ++i) {
		BodyAttrs *attrs = &(*i);

		double rad = attrs->body->GetClipRadius();

		if (!m_frustum.TestPointInfinite((*i).viewCoords, rad))
			continue;

		// draw spikes for far objects
		double screenrad = 500 * rad / attrs->camDist;      // approximate pixel size
		if (attrs->body->IsType(Object::PLANET) && screenrad < 2) {
			// absolute bullshit
			double spikerad = (7 + 1.5*log10(screenrad)) * rad / screenrad;
			DrawSpike(spikerad, attrs->viewCoords, attrs->viewTransform);
		}
<<<<<<< HEAD
		else
			attrs->body->Render(renderer, attrs->viewCoords, attrs->viewTransform);
=======
		else if (screenrad >= 2 || attrs->body->IsType(Object::STAR) ||
					(attrs->body->IsType(Object::PROJECTILE) && screenrad > 0.25))
			attrs->body->Render(attrs->viewCoords, attrs->viewTransform);
>>>>>>> bf517f06
	}

	Sfx::RenderAll(Pi::game->GetSpace()->GetRootFrame(), m_camFrame);
	Render::UnbindAllBuffers();

	m_body->GetFrame()->RemoveChild(m_camFrame);
	delete m_camFrame;
	m_camFrame = 0;

	glDisable(GL_LIGHT0);
	glDisable(GL_LIGHT1);
	glDisable(GL_LIGHT2);
	glDisable(GL_LIGHT3);

	glPopAttrib();

	m_frustum.Disable();
}

void Camera::DrawSpike(double rad, const vector3d &viewCoords, const matrix4x4d &viewTransform)
{
	if (!m_renderer) return;

	glPushMatrix();

	float znear, zfar;
	Render::GetNearFarClipPlane(znear, zfar);
	double newdist = znear + 0.5f * (zfar - znear);
	double scale = newdist / viewCoords.Length();

	glTranslatef(float(scale*viewCoords.x), float(scale*viewCoords.y), float(scale*viewCoords.z));

	// face the camera dammit
	vector3d zaxis = viewCoords.Normalized();
	vector3d xaxis = vector3d(0,1,0).Cross(zaxis).Normalized();
	vector3d yaxis = zaxis.Cross(xaxis);
	matrix4x4d rot = matrix4x4d::MakeInvRotMatrix(xaxis, yaxis, zaxis);
	glMultMatrixd(&rot[0]);

	glDisable(GL_DEPTH_TEST);

	m_renderer->SetBlendMode(BLEND_ALPHA_ONE);

	// XXX WRONG. need to pick light from appropriate turd.
	GLfloat col[4];
	glGetLightfv(GL_LIGHT0, GL_DIFFUSE, col);
	col[3] = 1.f;

	VertexArray va(ATTRIB_POSITION | ATTRIB_DIFFUSE);

	const Color center(col[0], col[1], col[2], col[2]);
	const Color edges(col[0], col[1], col[2], 0.f);

	//center
	va.Add(vector3f(0.f), center);

	const float spikerad = float(scale*rad);

	// bezier with (0,0,0) control points
	{
		const vector3f p0(0,spikerad,0), p1(spikerad,0,0);
		float t=0.1f; for (int i=1; i<10; i++, t+= 0.1f) {
			const vector3f p = (1-t)*(1-t)*p0 + t*t*p1;
			va.Add(p, edges);
		}
	}
	{
		const vector3f p0(spikerad,0,0), p1(0,-spikerad,0);
		float t=0.1f; for (int i=1; i<10; i++, t+= 0.1f) {
			const vector3f p = (1-t)*(1-t)*p0 + t*t*p1;
			va.Add(p, edges);
		}
	}
	{
		const vector3f p0(0,-spikerad,0), p1(-spikerad,0,0);
		float t=0.1f; for (int i=1; i<10; i++, t+= 0.1f) {
			const vector3f p = (1-t)*(1-t)*p0 + t*t*p1;
			va.Add(p, edges);
		}
	}
	{
		const vector3f p0(-spikerad,0,0), p1(0,spikerad,0);
		float t=0.1f; for (int i=1; i<10; i++, t+= 0.1f) {
			const vector3f p = (1-t)*(1-t)*p0 + t*t*p1;
			va.Add(p, edges);
		}
	}

	m_renderer->DrawTriangles(&va, 0, TRIANGLE_FAN);

	m_renderer->SetBlendMode(BLEND_SOLID);
	glEnable(GL_DEPTH_TEST);
	glPopMatrix();
}
<|MERGE_RESOLUTION|>--- conflicted
+++ resolved
@@ -186,14 +186,9 @@
 			double spikerad = (7 + 1.5*log10(screenrad)) * rad / screenrad;
 			DrawSpike(spikerad, attrs->viewCoords, attrs->viewTransform);
 		}
-<<<<<<< HEAD
-		else
-			attrs->body->Render(renderer, attrs->viewCoords, attrs->viewTransform);
-=======
 		else if (screenrad >= 2 || attrs->body->IsType(Object::STAR) ||
 					(attrs->body->IsType(Object::PROJECTILE) && screenrad > 0.25))
-			attrs->body->Render(attrs->viewCoords, attrs->viewTransform);
->>>>>>> bf517f06
+			attrs->body->Render(renderer, attrs->viewCoords, attrs->viewTransform);
 	}
 
 	Sfx::RenderAll(Pi::game->GetSpace()->GetRootFrame(), m_camFrame);
