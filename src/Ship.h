#ifndef _SHIP_H
#define _SHIP_H

#include "libs.h"
#include "DynamicBody.h"
#include "ShipType.h"
#include "EquipSet.h"
#include "ShipFlavour.h"
#include "SystemPath.h"
#include "BezierCurve.h"
#include "Serializer.h"
#include <list>

class SpaceStation;
class HyperspaceCloud;
class AICommand;
<<<<<<< HEAD
class Renderer;
=======
namespace Graphics { class Renderer; }
>>>>>>> 8896ba3e

struct shipstats_t {
	int max_capacity;
	int used_capacity;
	int used_cargo;
	int free_capacity;
	int total_mass; // cargo, equipment + hull
	float hull_mass_left; // effectively hitpoints
	float hyperspace_range;
	float hyperspace_range_max;
	float shield_mass;
	float shield_mass_left;
	float fuel_tank_mass; //thruster, not hyperspace fuel
	float fuel_tank_mass_left;
	float fuel_use;
};

class SerializableEquipSet: public EquipSet {
public:
	void Save(Serializer::Writer &wr);
	void Load(Serializer::Reader &rd);
};

class Ship: public DynamicBody {
public:
	enum Animation { // <enum scope='Ship' name=ShipAnimation prefix=ANIM_>
		ANIM_WHEEL_STATE
	};

	OBJDEF(Ship, DynamicBody, SHIP);
	Ship(ShipType::Type shipType);
	Ship() {}
	virtual ~Ship();
	virtual void SetDockedWith(SpaceStation *, int port);
	/** Use GetDockedWith() to determine if docked */
	SpaceStation *GetDockedWith() const { return m_dockedWith; }
	int GetDockingPort() const { return m_dockedWithPort; }
<<<<<<< HEAD
	virtual void Render(Renderer *r, const vector3d &viewCoords, const matrix4x4d &viewTransform);
=======
	virtual void Render(Graphics::Renderer *r, const vector3d &viewCoords, const matrix4x4d &viewTransform);
>>>>>>> 8896ba3e

	void SetThrusterState(int axis, double level) {
		if (m_thrusterFuel <= 0.f) level = 0.0;
		m_thrusters[axis] = Clamp(level, -1.0, 1.0);
	}
	void SetThrusterState(const vector3d &levels);
	vector3d GetThrusterState() const { return m_thrusters; }
	void SetAngThrusterState(int axis, double level) { m_angThrusters[axis] = Clamp(level, -1.0, 1.0); }
	void SetAngThrusterState(const vector3d &levels);
	vector3d GetAngThrusterState() const { return m_angThrusters; }
	void ClearThrusterState();

	vector3d GetMaxThrust(const vector3d &dir) const;
	double GetAccelFwd() const { return -GetShipType().linThrust[ShipType::THRUSTER_FORWARD] / GetMass(); }
	double GetAccelRev() const { return GetShipType().linThrust[ShipType::THRUSTER_REVERSE] / GetMass(); }
	double GetAccelUp() const { return GetShipType().linThrust[ShipType::THRUSTER_UP] / GetMass(); }
	double GetAccelMin() const;

	void SetGunState(int idx, int state);
	const ShipType &GetShipType() const;
	const shipstats_t *CalcStats();
	void UpdateMass();
	virtual bool SetWheelState(bool down); // returns success of state change, NOT state itself
	void Blastoff();
	bool Undock();
	virtual void TimeStepUpdate(const float timeStep);
	virtual void StaticUpdate(const float timeStep);
	virtual double GetMass() const {
		return DynamicBody::GetMass() + GetFuel() * (GetShipType().fuelTankMass * 1000);
	}

	virtual void NotifyRemoved(const Body* const removedBody);
	virtual bool OnCollision(Object *o, Uint32 flags, double relVel);
	virtual bool OnDamage(Object *attacker, float kgDamage);

	enum FlightState { // <enum scope='Ship' name=ShipFlightState>
		FLYING,     // open flight (includes autopilot)
		DOCKING,    // in docking animation
		DOCKED,     // docked with station
		LANDED,     // rough landed (not docked)
		HYPERSPACE, // in hyperspace
	};

	FlightState GetFlightState() const { return m_flightState; }
	void SetFlightState(FlightState s) { m_flightState = s; }
	float GetWheelState() const { return m_wheelState; }
	bool Jettison(Equip::Type t);

	void SetHyperspaceDest(const SystemPath &dest) { m_hyperspace.dest = dest; }
	const SystemPath &GetHyperspaceDest() const { return m_hyperspace.dest; }
	double GetHyperspaceDuration() const { return m_hyperspace.duration; }

	enum HyperjumpStatus { // <enum scope='Ship' name=ShipJumpStatus prefix=HYPERJUMP_>
		HYPERJUMP_OK,
		HYPERJUMP_CURRENT_SYSTEM,
		HYPERJUMP_NO_DRIVE,
		HYPERJUMP_OUT_OF_RANGE,
		HYPERJUMP_INSUFFICIENT_FUEL,
	};
	bool CanHyperspaceTo(const SystemPath *dest, int &outFuelRequired, double &outDurationSecs, enum HyperjumpStatus *outStatus = 0);
	void UseHyperspaceFuel(const SystemPath *dest);

	Ship::HyperjumpStatus StartHyperspaceCountdown(const SystemPath &dest);
	float GetHyperspaceCountdown() const { return m_hyperspace.countdown; }
	bool IsHyperspaceActive() const { return (m_hyperspace.countdown > 0.0); }
	void ResetHyperspaceCountdown();

	Equip::Type GetHyperdriveFuelType() const;
	// 0 to 1.0 is alive, > 1.0 = death
	double GetHullTemperature() const;
	void UseECM();
	virtual bool FireMissile(int idx, Ship *target);

	enum AlertState { // <enum scope='Ship' name=ShipAlertStatus prefix=ALERT_>
		ALERT_NONE,
		ALERT_SHIP_NEARBY,
		ALERT_SHIP_FIRING,
	};
	AlertState GetAlertState() { return m_alertState; }

	bool AIMatchVel(const vector3d &vel);
	bool AIChangeVelBy(const vector3d &diffvel);		// acts in obj space
	bool AIMatchPosVel2(const vector3d &reldir, double targdist, const vector3d &relvel, double endspeed, double maxthrust);
	double AIMatchPosVel(const vector3d &relpos, const vector3d &relvel, double endspeed, const vector3d &maxthrust);
	void AIMatchAngVelObjSpace(const vector3d &angvel);
	void AIFaceDirectionImmediate(const vector3d &dir);
	bool AIFaceOrient(const vector3d &dir, const vector3d &updir);
	double AIFaceDirection(const vector3d &dir, double av=0);
	vector3d AIGetNextFramePos();
	vector3d AIGetLeadDir(const Body *target, const vector3d& targaccel, int gunindex=0);
	double AITravelTime(const vector3d &reldir, double targdist, const vector3d &relvel, double targspeed, bool flip);

	// old stuff, deprecated
	void AIAccelToModelRelativeVelocity(const vector3d v);
	void AIModelCoordsMatchAngVel(vector3d desiredAngVel, double softness);
	void AIModelCoordsMatchSpeedRelTo(const vector3d v, const Ship *);

	void AIClearInstructions();
	bool AIIsActive() { return m_curAICmd ? true : false; }
	void AIGetStatusText(char *str);

	enum AIError { // <enum scope='Ship' name=ShipAIError prefix=AIERROR_>
		AIERROR_NONE=0,
		AIERROR_GRAV_TOO_HIGH,
		AIERROR_REFUSED_PERM,
		AIERROR_ORBIT_IMPOSSIBLE
	};
	AIError AIMessage(AIError msg=AIERROR_NONE) { AIError tmp = m_aiMessage; m_aiMessage = msg; return tmp; }

	void AIKamikaze(Body *target);
	void AIKill(Ship *target);
	//void AIJourney(SBodyPath &dest);
	void AIDock(SpaceStation *target);
	void AIFlyTo(Body *target);
	void AIOrbit(Body *target, double alt);
	void AIHoldPosition();

	void AIBodyDeleted(const Body* const body) {};		// todo: signals

	SerializableEquipSet m_equipment;			// shouldn't be public?...
	shipstats_t m_stats;

	virtual void PostLoadFixup(Space *space);

	const ShipFlavour *GetFlavour() const { return &m_shipFlavour; }
	// used to change ship label or colour. asserts if you try to change type
	void UpdateFlavour(const ShipFlavour *f);
	// used when buying a new ship. changes the flavour and resets cargo,
	// equipment, etc
	void ResetFlavour(const ShipFlavour *f);

	float GetPercentShields() const;
	float GetPercentHull() const;
	void SetPercentHull(float);
	float GetGunTemperature(int idx) const { return m_gunTemperature[idx]; }

	enum FuelState { // <enum scope='Ship' name=ShipFuelStatus prefix=FUEL_>
		FUEL_OK,
		FUEL_WARNING,
		FUEL_EMPTY,
	};
	FuelState GetFuelState() { return m_thrusterFuel > 0.05f ? FUEL_OK : m_thrusterFuel > 0.0f ? FUEL_WARNING : FUEL_EMPTY; }

	//fuel left, 0.0-1.0
	float GetFuel() const {	return m_thrusterFuel;	}
	//0.0 - 1.0
	void SetFuel(const float f) {	m_thrusterFuel = Clamp(f, 0.f, 1.f); }
	
	void EnterSystem();

	HyperspaceCloud *GetHyperspaceCloud() const { return m_hyperspaceCloud; }

	sigc::signal<void> onDock;				// JJ: check what these are for
	sigc::signal<void> onUndock;
protected:
	virtual void Save(Serializer::Writer &wr, Space *space);
	virtual void Load(Serializer::Reader &rd, Space *space);
	void RenderLaserfire();

	bool AITimeStep(float timeStep);		// returns true if complete

	virtual void SetAlertState(AlertState as) { m_alertState = as; }

	virtual void OnEnterHyperspace();
	virtual void OnEnterSystem();

	SpaceStation *m_dockedWith;
	int m_dockedWithPort;
	ShipFlavour m_shipFlavour;
	Uint32 m_gunState[ShipType::GUNMOUNT_MAX];
	float m_gunRecharge[ShipType::GUNMOUNT_MAX];
	float m_gunTemperature[ShipType::GUNMOUNT_MAX];
	float m_ecmRecharge;

private:
	float GetECMRechargeTime();
	void FireWeapon(int num);
	void Init();
	bool IsFiringLasers();
	void TestLanded();
	void UpdateAlertState();
	void UpdateFuel(float timeStep);
	void OnEquipmentChange(Equip::Type e);
	void EnterHyperspace();

	FlightState m_flightState;
	bool m_testLanded;
	float m_launchLockTimeout;
	float m_wheelState;
	int m_wheelTransition;

	vector3d m_thrusters;
	vector3d m_angThrusters;

	AlertState m_alertState;
	double m_lastFiringAlert;

	struct HyperspacingOut {
		SystemPath dest;
		// > 0 means active
		float countdown;
		bool now;
		double duration;
	} m_hyperspace;
	HyperspaceCloud *m_hyperspaceCloud;

	AICommand *m_curAICmd;
	AIError m_aiMessage;

	float m_thrusterFuel; //remaining fuel 0.0-1.0
	float m_fuelUseWeights[4]; //rear, front, lateral, up&down. Rear thrusters are usually 1.0

	int m_dockedWithIndex; // deserialisation
};



#endif /* _SHIP_H */

<|MERGE_RESOLUTION|>--- conflicted
+++ resolved
@@ -14,11 +14,7 @@
 class SpaceStation;
 class HyperspaceCloud;
 class AICommand;
-<<<<<<< HEAD
-class Renderer;
-=======
 namespace Graphics { class Renderer; }
->>>>>>> 8896ba3e
 
 struct shipstats_t {
 	int max_capacity;
@@ -56,11 +52,7 @@
 	/** Use GetDockedWith() to determine if docked */
 	SpaceStation *GetDockedWith() const { return m_dockedWith; }
 	int GetDockingPort() const { return m_dockedWithPort; }
-<<<<<<< HEAD
-	virtual void Render(Renderer *r, const vector3d &viewCoords, const matrix4x4d &viewTransform);
-=======
 	virtual void Render(Graphics::Renderer *r, const vector3d &viewCoords, const matrix4x4d &viewTransform);
->>>>>>> 8896ba3e
 
 	void SetThrusterState(int axis, double level) {
 		if (m_thrusterFuel <= 0.f) level = 0.0;
