--- conflicted
+++ resolved
@@ -6,11 +6,7 @@
 #include "GeoSphere.h"
 
 class Frame;
-<<<<<<< HEAD
-class Renderer;
-=======
 namespace Graphics { class Renderer; }
->>>>>>> 8896ba3e
 
 class TerrainBody : public Body {
 public:
@@ -19,13 +15,8 @@
 	virtual void SetPosition(vector3d pos) { m_pos = pos; }
 	virtual vector3d GetPosition() const { return m_pos; }
 	virtual double GetBoundingRadius() const;
-<<<<<<< HEAD
-	virtual void Render(Renderer *r, const vector3d &viewCoords, const matrix4x4d &viewTransform);
-	virtual void SubRender(Renderer *r, const vector3d &camPos) {}
-=======
 	virtual void Render(Graphics::Renderer *r, const vector3d &viewCoords, const matrix4x4d &viewTransform);
 	virtual void SubRender(Graphics::Renderer *r, const vector3d &camPos) {}
->>>>>>> 8896ba3e
 	virtual void SetFrame(Frame *f);
 	virtual bool OnCollision(Object *b, Uint32 flags, double relVel) { return true; }
 	virtual double GetMass() const { return m_mass; }
