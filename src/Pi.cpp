// Copyright © 2008-2012 Pioneer Developers. See AUTHORS.txt for details
// Licensed under the terms of the GPL v3. See licenses/GPL-3.txt

#include "Pi.h"
#include "libs.h"
#include "AmbientSounds.h"
#include "CargoBody.h"
#include "CityOnPlanet.h"
#include "Factions.h"
#include "FileSystem.h"
#include "Frame.h"
#include "GalacticView.h"
#include "Game.h"
#include "GameLoaderSaver.h"
#include "GameMenuView.h"
#include "GeoSphere.h"
#include "InfoView.h"
#include "Intro.h"
#include "Lang.h"
#include "LmrModel.h"
#include "LuaManager.h"
#include "LuaDev.h"
#include "LuaRef.h"
#include "LuaBody.h"
#include "LuaCargoBody.h"
#include "LuaChatForm.h"
#include "LuaComms.h"
#include "LuaConsole.h"
#include "LuaConstants.h"
#include "LuaEngine.h"
#include "LuaEquipType.h"
#include "LuaFileSystem.h"
#include "LuaFormat.h"
#include "LuaGame.h"
#include "LuaLang.h"
#include "LuaManager.h"
#include "LuaMusic.h"
#include "LuaNameGen.h"
#include "LuaPlanet.h"
#include "LuaPlayer.h"
#include "LuaRand.h"
#include "LuaShip.h"
#include "LuaShipType.h"
#include "LuaSpace.h"
#include "LuaSpace.h"
#include "LuaSpaceStation.h"
#include "LuaStar.h"
#include "LuaStarSystem.h"
#include "LuaSystemBody.h"
#include "LuaSystemPath.h"
#include "LuaTimer.h"
#include "LuaEvent.h"
#include "Missile.h"
#include "ModelCache.h"
#include "ModManager.h"
#include "ModManager.h"
#include "ObjectViewerView.h"
#include "OS.h"
#include "Planet.h"
#include "Player.h"
#include "Polit.h"
#include "SDLWrappers.h"
#include "SectorView.h"
#include "Serializer.h"
#include "Sfx.h"
#include "ShipCpanel.h"
#include "ShipType.h"
#include "Sound.h"
#include "SoundMusic.h"
#include "Space.h"
#include "SpaceStation.h"
#include "SpaceStationView.h"
#include "Star.h"
#include "StringF.h"
#include "SystemInfoView.h"
#include "SystemView.h"
#include "Tombstone.h"
#include "WorldView.h"
#include "DeathView.h"
#include "galaxy/CustomSystem.h"
#include "galaxy/Galaxy.h"
#include "galaxy/StarSystem.h"
#include "graphics/Graphics.h"
#include "graphics/Renderer.h"
#include "graphics/Light.h"
#include "ui/Context.h"
#include "ui/Lua.h"
#include "newmodel/NModel.h"
#include <fstream>

float Pi::gameTickAlpha;
float Pi::scrAspect;
sigc::signal<void, SDL_keysym*> Pi::onKeyPress;
sigc::signal<void, SDL_keysym*> Pi::onKeyRelease;
sigc::signal<void, int, int, int> Pi::onMouseButtonUp;
sigc::signal<void, int, int, int> Pi::onMouseButtonDown;
sigc::signal<void> Pi::onPlayerChangeTarget;
sigc::signal<void> Pi::onPlayerChangeFlightControlState;
sigc::signal<void> Pi::onPlayerChangeEquipment;
sigc::signal<void, const SpaceStation*> Pi::onDockingClearanceExpired;
LuaSerializer *Pi::luaSerializer;
LuaTimer *Pi::luaTimer;
LuaNameGen *Pi::luaNameGen;
int Pi::keyModState;
char Pi::keyState[SDLK_LAST];
char Pi::mouseButton[6];
int Pi::mouseMotion[2];
bool Pi::doingMouseGrab = false;
Player *Pi::player;
View *Pi::currentView;
WorldView *Pi::worldView;
DeathView *Pi::deathView;
SpaceStationView *Pi::spaceStationView;
InfoView *Pi::infoView;
SectorView *Pi::sectorView;
GalacticView *Pi::galacticView;
GameMenuView *Pi::gameMenuView;
SystemView *Pi::systemView;
SystemInfoView *Pi::systemInfoView;
ShipCpanel *Pi::cpan;
LuaConsole *Pi::luaConsole;
Game *Pi::game;
MTRand Pi::rng;
float Pi::frameTime;
#if WITH_DEVKEYS
bool Pi::showDebugInfo;
#endif
int Pi::statSceneTris;
GameConfig *Pi::config;
struct DetailLevel Pi::detail = { 0, 0 };
bool Pi::joystickEnabled;
bool Pi::mouseYInvert;
std::vector<Pi::JoystickState> Pi::joysticks;
bool Pi::navTunnelDisplayed;
Gui::Fixed *Pi::menu;
const char * const Pi::combatRating[] = {
	Lang::HARMLESS,
	Lang::MOSTLY_HARMLESS,
	Lang::POOR,
	Lang::AVERAGE,
	Lang::ABOVE_AVERAGE,
	Lang::COMPETENT,
	Lang::DANGEROUS,
	Lang::DEADLY,
	Lang::ELITE
};
Graphics::Renderer *Pi::renderer;
RefCountedPtr<UI::Context> Pi::ui;
ModelCache *Pi::modelCache;

#if WITH_OBJECTVIEWER
ObjectViewerView *Pi::objectViewerView;
#endif

Sound::MusicPlayer Pi::musicPlayer;

int Pi::CombatRating(int kills)
{
	if (kills < 8) return 0;
	if (kills < 16) return 1;
	if (kills < 32) return 2;
	if (kills < 64) return 3;
	if (kills < 128) return 4;
	if (kills < 512) return 5;
	if (kills < 2400) return 6;
	if (kills < 6000) return 7;
	/* nothing better to do with their lives? */
	return 8;
}

static void draw_progress(float progress)
{
	float w, h;
	Pi::renderer->BeginFrame();
	Pi::renderer->EndFrame();
	Gui::Screen::EnterOrtho();
	std::string msg = stringf(Lang::SIMULATING_UNIVERSE_EVOLUTION_N_BYEARS, formatarg("age", progress * 13.7f));
	Gui::Screen::MeasureString(msg, w, h);
	Gui::Screen::RenderString(msg, 0.5f*(Gui::Screen::GetWidth()-w), 0.5f*(Gui::Screen::GetHeight()-h));
	Gui::Screen::LeaveOrtho();
	Pi::renderer->SwapBuffers();
}

static void LuaInit()
{
	LuaBody::RegisterClass();
	LuaShip::RegisterClass();
	LuaSpaceStation::RegisterClass();
	LuaPlanet::RegisterClass();
	LuaStar::RegisterClass();
	LuaPlayer::RegisterClass();
	LuaCargoBody::RegisterClass();
	LuaStarSystem::RegisterClass();
	LuaSystemPath::RegisterClass();
	LuaSystemBody::RegisterClass();
	LuaShipType::RegisterClass();
	LuaEquipType::RegisterClass();
	LuaRand::RegisterClass();

	LuaObject<LuaChatForm>::RegisterClass();

	Pi::luaSerializer = new LuaSerializer();
	Pi::luaTimer = new LuaTimer();

	LuaObject<LuaSerializer>::RegisterClass();
	LuaObject<LuaTimer>::RegisterClass();

	LuaConstants::Register(Lua::manager->GetLuaState());
	LuaLang::Register();
	LuaEngine::Register();
	LuaFileSystem::Register();
	LuaGame::Register();
	LuaComms::Register();
	LuaFormat::Register();
	LuaSpace::Register();
	LuaMusic::Register();
	LuaDev::Register();
	LuaConsole::Register();

	// XXX sigh
	UI::LuaInit();

	// XXX load everything. for now, just modules
	lua_State *l = Lua::manager->GetLuaState();
	pi_lua_dofile_recursive(l, "libs");
	pi_lua_dofile_recursive(l, "ui");
	pi_lua_dofile_recursive(l, "modules");

	Pi::luaNameGen = new LuaNameGen(Lua::manager);
}

static void LuaUninit() {
	delete Pi::luaNameGen;

	delete Pi::luaSerializer;
	delete Pi::luaTimer;

	Lua::Uninit();
}

static void LuaInitGame() {
	LuaEvent::Clear();
}

std::string Pi::GetSaveDir()
{
	return FileSystem::GetUserDir("savefiles");
}

Model *Pi::FindModel(const std::string &name)
{
	// Try LMR models first, then NewModel
	Model *m = 0;
	try {
		m = LmrLookupModelByName(name.c_str());
	} catch (LmrModelNotFoundException) {
		try {
			m = Pi::modelCache->FindModel(name);
		} catch (ModelCache::ModelNotFoundException) {
			Error("Could not find model %s", name.c_str());
		}
	}

	return m;
}

void Pi::RedirectStdio()
{
	std::string stdout_file = FileSystem::JoinPath(FileSystem::GetUserDir(), "stdout.txt");
	std::string stderr_file = FileSystem::JoinPath(FileSystem::GetUserDir(), "stderr.txt");

	FILE *f;

	f = freopen(stdout_file.c_str(), "w", stdout);
	if (!f)
		f = fopen(stdout_file.c_str(), "w");
	if (!f)
		fprintf(stderr, "ERROR: Couldn't redirect stdout to '%s': %s\n", stdout_file.c_str(), strerror(errno));
	else {
		setvbuf(f, 0, _IOLBF, BUFSIZ);
		*stdout = *f;
	}

	f = freopen(stderr_file.c_str(), "w", stderr);
	if (!f)
		f = fopen(stderr_file.c_str(), "w");
	if (!f)
		fprintf(stderr, "ERROR: Couldn't redirect stderr to '%s': %s\n", stderr_file.c_str(), strerror(errno));
	else {
		setvbuf(f, 0, _IOLBF, BUFSIZ);
		*stderr = *f;
	}
}

void Pi::Init()
{
	FileSystem::Init();
	FileSystem::rawFileSystem.MakeDirectory(FileSystem::GetUserDir());

	ModManager::Init();

	Pi::config = new GameConfig(FileSystem::JoinPath(FileSystem::GetUserDir(), "config.ini"));
	KeyBindings::InitBindings();

	if (config->Int("RedirectStdio"))
		RedirectStdio();

	if (!Lang::LoadStrings(config->String("Lang")))
		abort();

	Pi::detail.planets = config->Int("DetailPlanets");
	Pi::detail.textures = config->Int("Textures");
	Pi::detail.fracmult = config->Int("FractalMultiple");
	Pi::detail.cities = config->Int("DetailCities");

	// Initialize SDL
	Uint32 sdlInitFlags = SDL_INIT_VIDEO | SDL_INIT_JOYSTICK;
#if defined(DEBUG) || defined(_DEBUG)
	sdlInitFlags |= SDL_INIT_NOPARACHUTE;
#endif
	if (SDL_Init(sdlInitFlags) < 0) {
		OS::Error("SDL initialization failed: %s\n", SDL_GetError());
	}

	// Do rest of SDL video initialization and create Renderer
	Graphics::Settings videoSettings = {};
	videoSettings.width = config->Int("ScrWidth");
	videoSettings.height = config->Int("ScrHeight");
	videoSettings.fullscreen = (config->Int("StartFullscreen") != 0);
	videoSettings.shaders = (config->Int("DisableShaders") == 0);
	videoSettings.requestedSamples = config->Int("AntiAliasingMode");
	videoSettings.vsync = (config->Int("VSync") != 0);
	videoSettings.useTextureCompression = (config->Int("UseTextureCompression") != 0);

	Pi::renderer = Graphics::Init(videoSettings);
	{
		std::ofstream out;
		out.open((FileSystem::JoinPath(FileSystem::GetUserDir(), "opengl.txt")).c_str());
		renderer->PrintDebugInfo(out);
	}

	OS::LoadWindowIcon();
	SDL_WM_SetCaption("Pioneer","Pioneer");

	Pi::scrAspect = videoSettings.width / float(videoSettings.height);

	Pi::rng.seed(time(0));

	InitJoysticks();
	joystickEnabled = (config->Int("EnableJoystick")) ? true : false;
	mouseYInvert = (config->Int("InvertMouseY")) ? true : false;

	navTunnelDisplayed = (config->Int("DisplayNavTunnel")) ? true : false;

	// XXX UI requires Lua  but Pi::ui must exist before we start loading
	// templates. so now we have crap everywhere :/
	Lua::Init();

	Pi::ui.Reset(new UI::Context(Lua::manager, Pi::renderer, Graphics::GetScreenWidth(), Graphics::GetScreenHeight()));

	LuaInit();

	// Gui::Init shouldn't initialise any VBOs, since we haven't tested
	// that the capability exists. (Gui does not use VBOs so far)
	Gui::Init(renderer, Graphics::GetScreenWidth(), Graphics::GetScreenHeight(), 800, 600);

	draw_progress(0.1f);

	Galaxy::Init();
	draw_progress(0.2f);

	Faction::Init();
	draw_progress(0.3f);

	CustomSystem::Init();
	draw_progress(0.4f);

	LmrModelCompilerInit(Pi::renderer);
	modelCache = new ModelCache(Pi::renderer);
	draw_progress(0.5f);

//unsigned int control_word;
//_clearfp();
//_controlfp_s(&control_word, _EM_INEXACT | _EM_UNDERFLOW | _EM_ZERODIVIDE, _MCW_EM);
//double fpexcept = Pi::timeAccelRates[1] / Pi::timeAccelRates[0];

	ShipType::Init();
	draw_progress(0.6f);

	GeoSphere::Init();
	draw_progress(0.7f);

	CityOnPlanet::Init();
	draw_progress(0.8f);

	SpaceStation::Init();
	draw_progress(0.9f);

	Sfx::Init(Pi::renderer);
	draw_progress(0.95f);

	if (!config->Int("DisableSound")) {
		Sound::Init();
		Sound::SetMasterVolume(config->Float("MasterVolume"));
		Sound::SetSfxVolume(config->Float("SfxVolume"));
		GetMusicPlayer().SetVolume(config->Float("MusicVolume"));

		Sound::Pause(0);
		if (config->Int("MasterMuted")) Sound::Pause(1);
		if (config->Int("SfxMuted")) Sound::SetSfxVolume(0.f);
		if (config->Int("MusicMuted")) GetMusicPlayer().SetEnabled(false);
	}
	draw_progress(1.0f);

#if 0
	// test code to produce list of ship stats

	FILE *pStatFile = fopen("shipstat.csv","wt");
	if (pStatFile)
	{
		fprintf(pStatFile, "name,lmrname,hullmass,capacity,fakevol,rescale,xsize,ysize,zsize,facc,racc,uacc,sacc,aacc\n");
		for (std::map<std::string, ShipType>::iterator i = ShipType::types.begin();
				i != ShipType::types.end(); ++i)
		{
			ShipType *shipdef = &(i->second);
			LmrModel *lmrModel = LmrLookupModelByName(shipdef->lmrModelName.c_str());
			LmrObjParams lmrParams; memset(&lmrParams, 0, sizeof(LmrObjParams));
			LmrCollMesh *collMesh = new LmrCollMesh(lmrModel, &lmrParams);
			Aabb aabb = collMesh->GetAabb();

			double hullmass = shipdef->hullMass;
			double capacity = shipdef->capacity;
			double xsize = aabb.max.x-aabb.min.x;
			double ysize = aabb.max.y-aabb.min.y;
			double zsize = aabb.max.z-aabb.min.z;
			double fakevol = xsize*ysize*zsize;
			double rescale = pow(fakevol/(100 * (hullmass+capacity)), 0.3333333333);
			double brad = aabb.GetBoundingRadius();
			double simass = (hullmass + capacity) * 1000.0;
			double angInertia = (2/5.0)*simass*brad*brad;
			double acc1 = shipdef->linThrust[ShipType::THRUSTER_FORWARD] / (9.81*simass);
			double acc2 = shipdef->linThrust[ShipType::THRUSTER_REVERSE] / (9.81*simass);
			double acc3 = shipdef->linThrust[ShipType::THRUSTER_UP] / (9.81*simass);
			double acc4 = shipdef->linThrust[ShipType::THRUSTER_RIGHT] / (9.81*simass);
			double acca = shipdef->angThrust/angInertia;

			fprintf(pStatFile, "%s,%s,%.1f,%.1f,%.1f,%.3f,%.1f,%.1f,%.1f,%.1f,%.1f,%.1f,%.1f,%f\n",
				shipdef->name.c_str(), shipdef->lmrModelName.c_str(), hullmass, capacity,
				fakevol, rescale, xsize, ysize, zsize, acc1, acc2, acc3, acc4, acca);
			delete collMesh;
		}
		fclose(pStatFile);
	}
#endif

	luaConsole = new LuaConsole(10);
	KeyBindings::toggleLuaConsole.onPress.connect(sigc::ptr_fun(&Pi::ToggleLuaConsole));

	gameMenuView = new GameMenuView();
	config->Save();
}

bool Pi::IsConsoleActive()
{
	return luaConsole && luaConsole->IsActive();
}

void Pi::ToggleLuaConsole()
{
	if (luaConsole->IsVisible()) {
		luaConsole->Hide();
		if (luaConsole->GetTextEntryField()->IsFocused())
			Gui::Screen::ClearFocus();
		Gui::Screen::RemoveBaseWidget(luaConsole);
	} else {
		// luaConsole is added and removed from the base widget set
		// (rather than just using Show()/Hide())
		// so that it's forced in front of any other base widgets when it opens
		Gui::Screen::AddBaseWidget(luaConsole, 0, 0);
		luaConsole->Show();
		luaConsole->GetTextEntryField()->Show();
	}
}

void Pi::Quit()
{
	delete Pi::gameMenuView;
	delete Pi::luaConsole;
	Sfx::Uninit();
	Sound::Uninit();
	SpaceStation::Uninit();
	CityOnPlanet::Uninit();
	GeoSphere::Uninit();
	LmrModelCompilerUninit();
	Galaxy::Uninit();
	Graphics::Uninit();
	Pi::ui.Reset(0);
	LuaUninit();
	Gui::Uninit();
	delete Pi::modelCache;
	delete Pi::renderer;
	StarSystem::ShrinkCache();
	SDL_Quit();
	FileSystem::Uninit();
	exit(0);
}

void Pi::BoinkNoise()
{
	Sound::PlaySfx("Click", 0.3f, 0.3f, false);
}

void Pi::SetView(View *v)
{
	if (currentView) currentView->Detach();
	currentView = v;
	if (currentView) currentView->Attach();
}

void Pi::OnChangeDetailLevel()
{
	GeoSphere::OnChangeDetailLevel();
}

void Pi::HandleEvents()
{
	SDL_Event event;

	Pi::mouseMotion[0] = Pi::mouseMotion[1] = 0;
	while (SDL_PollEvent(&event)) {
		Gui::HandleSDLEvent(&event);
		KeyBindings::DispatchSDLEvent(&event);

		switch (event.type) {
			case SDL_KEYDOWN:
				if (event.key.keysym.sym == SDLK_ESCAPE) {
					if (Pi::game) {
						// only accessible once game started
						if (currentView != 0) {
							if (currentView != gameMenuView) {
								Pi::game->SetTimeAccel(Game::TIMEACCEL_PAUSED);
								SetView(gameMenuView);
							}
							else {
								Pi::game->RequestTimeAccel(Game::TIMEACCEL_1X);
								SetView(worldView);
							}
						}
					}
					break;
				}
				// special keys. LCTRL+turd
				if ((KeyState(SDLK_LCTRL) || (KeyState(SDLK_RCTRL)))) {
					switch (event.key.keysym.sym) {
						case SDLK_q: // Quit
							if (Pi::game)
								Pi::EndGame();
							Pi::Quit();
							break;
						case SDLK_PRINT:	   // print
						case SDLK_KP_MULTIPLY: // screen
						{
							char buf[256];
							const time_t t = time(0);
							struct tm *_tm = localtime(&t);
							strftime(buf, sizeof(buf), "screenshot-%Y%m%d-%H%M%S.png", _tm);
							Screendump(buf, Graphics::GetScreenWidth(), Graphics::GetScreenHeight());
							break;
						}
#if WITH_DEVKEYS
						case SDLK_i: // Toggle Debug info
							Pi::showDebugInfo = !Pi::showDebugInfo;
							break;
						case SDLK_m:  // Gimme money!
							if(Pi::game) {
								Pi::player->SetMoney(Pi::player->GetMoney() + 10000000);
							}
							break;
						case SDLK_F12:
						{
							if(Pi::game) {
								matrix4x4d m; Pi::player->GetRotMatrix(m);
								vector3d dir = m*vector3d(0,0,-1);
								/* add test object */
								if (KeyState(SDLK_RSHIFT)) {
									Missile *missile =
										new Missile(ShipType::MISSILE_GUIDED, Pi::player, Pi::player->GetCombatTarget());
									missile->SetRotMatrix(m);
									missile->SetFrame(Pi::player->GetFrame());
									missile->SetPosition(Pi::player->GetPosition()+50.0*dir);
									missile->SetVelocity(Pi::player->GetVelocity());
									game->GetSpace()->AddBody(missile);
								} else if (KeyState(SDLK_LSHIFT)) {
									SpaceStation *s = static_cast<SpaceStation*>(Pi::player->GetNavTarget());
									if (s) {
										int port = s->GetFreeDockingPort();
										if (port != -1) {
											printf("Putting ship into station\n");
											// Make police ship intent on killing the player
											Ship *ship = new Ship(ShipType::LADYBIRD);
											ship->AIKill(Pi::player);
											ship->SetFrame(Pi::player->GetFrame());
											ship->SetDockedWith(s, port);
											game->GetSpace()->AddBody(ship);
										} else {
											printf("No docking ports free dude\n");
										}
									} else {
											printf("Select a space station...\n");
									}
								} else {
									Ship *ship = new Ship(ShipType::LADYBIRD);
									ship->m_equipment.Set(Equip::SLOT_LASER, 0, Equip::PULSECANNON_1MW);
									ship->AIKill(Pi::player);
									ship->SetFrame(Pi::player->GetFrame());
									ship->SetPosition(Pi::player->GetPosition()+100.0*dir);
									ship->SetVelocity(Pi::player->GetVelocity());
									ship->m_equipment.Add(Equip::DRIVE_CLASS2);
									ship->m_equipment.Add(Equip::RADAR_MAPPER);
									ship->m_equipment.Add(Equip::SCANNER);
									ship->m_equipment.Add(Equip::SHIELD_GENERATOR);
									ship->m_equipment.Add(Equip::HYDROGEN, 10);
									ship->UpdateStats();
									game->GetSpace()->AddBody(ship);
								}
							}
							break;
						}
#endif /* DEVKEYS */
#if WITH_OBJECTVIEWER
						case SDLK_F10:
							Pi::SetView(Pi::objectViewerView);
							break;
#endif
						case SDLK_F11:
							// XXX only works on X11
							//SDL_WM_ToggleFullScreen(Pi::scrSurface);
#if WITH_DEVKEYS
							renderer->ReloadShaders();
#endif
							break;
						case SDLK_F9: // Quicksave
						{
							if(Pi::game) {
								if (Pi::game->IsHyperspace())
									Pi::cpan->MsgLog()->Message("", Lang::CANT_SAVE_IN_HYPERSPACE);

								else {
									std::string name = FileSystem::JoinPath(GetSaveDir(), "_quicksave");
									GameSaver saver(Pi::game);
									if (saver.SaveToFile(name))
										Pi::cpan->MsgLog()->Message("", Lang::GAME_SAVED_TO+name);
								}
							}
							break;
						}
						default:
							break; // This does nothing but it stops the compiler warnings
					}
				}
				Pi::keyState[event.key.keysym.sym] = 1;
				Pi::keyModState = event.key.keysym.mod;
				Pi::onKeyPress.emit(&event.key.keysym);
				break;
			case SDL_KEYUP:
				Pi::keyState[event.key.keysym.sym] = 0;
				Pi::keyModState = event.key.keysym.mod;
				Pi::onKeyRelease.emit(&event.key.keysym);
				break;
			case SDL_MOUSEBUTTONDOWN:
				if (event.button.button < COUNTOF(Pi::mouseButton)) {
					Pi::mouseButton[event.button.button] = 1;
					Pi::onMouseButtonDown.emit(event.button.button,
							event.button.x, event.button.y);
				}
				break;
			case SDL_MOUSEBUTTONUP:
				if (event.button.button < COUNTOF(Pi::mouseButton)) {
					Pi::mouseButton[event.button.button] = 0;
					Pi::onMouseButtonUp.emit(event.button.button,
							event.button.x, event.button.y);
				}
				break;
			case SDL_MOUSEMOTION:
				Pi::mouseMotion[0] += event.motion.xrel;
				Pi::mouseMotion[1] += event.motion.yrel;
		//		SDL_GetRelativeMouseState(&Pi::mouseMotion[0], &Pi::mouseMotion[1]);
				break;
			case SDL_JOYAXISMOTION:
				if (joysticks[event.jaxis.which].joystick == NULL)
					break;
				if (event.jaxis.value == -32768)
					joysticks[event.jaxis.which].axes[event.jaxis.axis] = 1.f;
				else
					joysticks[event.jaxis.which].axes[event.jaxis.axis] = -event.jaxis.value / 32767.f;
				break;
			case SDL_JOYBUTTONUP:
			case SDL_JOYBUTTONDOWN:
				if (joysticks[event.jaxis.which].joystick == NULL)
					break;
				joysticks[event.jbutton.which].buttons[event.jbutton.button] = event.jbutton.state != 0;
				break;
			case SDL_JOYHATMOTION:
				if (joysticks[event.jaxis.which].joystick == NULL)
					break;
				joysticks[event.jhat.which].hats[event.jhat.hat] = event.jhat.value;
				break;
			case SDL_QUIT:
				if (Pi::game)
					Pi::EndGame();
				Pi::Quit();
				break;
		}
	}
}

void Pi::TombStoneLoop()
{
	ScopedPtr<Tombstone> tombstone(new Tombstone(Pi::renderer, Graphics::GetScreenWidth(), Graphics::GetScreenHeight()));
	Uint32 last_time = SDL_GetTicks();
	float _time = 0;
	do {
		Pi::HandleEvents();
		Pi::SetMouseGrab(false);
		Pi::renderer->BeginFrame();
		tombstone->Draw(_time);
		Pi::renderer->EndFrame();
		Gui::Draw();
		Pi::renderer->SwapBuffers();

		Pi::frameTime = 0.001f*(SDL_GetTicks() - last_time);
		_time += Pi::frameTime;
		last_time = SDL_GetTicks();
	} while (!((_time > 2.0) && ((Pi::MouseButtonState(SDL_BUTTON_LEFT)) || Pi::KeyState(SDLK_SPACE)) ));
}

void Pi::InitGame()
{
	// this is a bit brittle. skank may be forgotten and survive between
	// games

	Polit::Init();

	if (!config->Int("DisableSound")) AmbientSounds::Init();

	LuaInitGame();
}

static void OnPlayerDockOrUndock()
{
	Pi::game->RequestTimeAccel(Game::TIMEACCEL_1X);
	Pi::game->SetTimeAccel(Game::TIMEACCEL_1X);
}

static void OnPlayerChangeEquipment(Equip::Type e)
{
	Pi::onPlayerChangeEquipment.emit();
}

void Pi::StartGame()
{
	Pi::player->onDock.connect(sigc::ptr_fun(&OnPlayerDockOrUndock));
	Pi::player->onUndock.connect(sigc::ptr_fun(&OnPlayerDockOrUndock));
	Pi::player->m_equipment.onChange.connect(sigc::ptr_fun(&OnPlayerChangeEquipment));
	cpan->ShowAll();
	cpan->SetAlertState(Ship::ALERT_NONE);
	OnPlayerChangeEquipment(Equip::NONE);
	SetView(worldView);

	// fire event before the first frame
	LuaEvent::Queue("onGameStart");
	LuaEvent::Emit();
}

void Pi::Start()
{
	Intro *intro = new Intro(Pi::renderer, Graphics::GetScreenWidth(), Graphics::GetScreenHeight());

	ui->SetInnerWidget(ui->CallTemplate("MainMenu"));

	//XXX global ambient colour hack to make explicit the old default ambient colour dependency
	// for some models
	Pi::renderer->SetAmbientColor(Color(0.2f, 0.2f, 0.2f, 1.f));

	ui->Layout();

	Uint32 last_time = SDL_GetTicks();
	float _time = 0;

<<<<<<< HEAD
	//XXX global ambient colour hack to make explicit the old default ambient colour dependency
	// for some models
	Pi::renderer->SetAmbientColor(Color(0.2f, 0.2f, 0.2f, 1.f));

	menuDone = false;
	game = 0;

	while (!game && !menuDone) {
=======
	while (!Pi::game) {
>>>>>>> 0291cb50
		SDL_Event event;
		while (SDL_PollEvent(&event)) {
			if (event.type == SDL_QUIT)
                Pi::Quit();
			else
				ui->DispatchSDLEvent(event);

			// XXX hack
			// if we hit our exit conditions then ignore further queued events
			// protects against eg double-click during game generation
			if (Pi::game)
				while (SDL_PollEvent(&event)) {}
		}

		Pi::renderer->BeginFrame();
		Pi::renderer->SetPerspectiveProjection(75, Pi::GetScrAspect(), 1.f, 10000.f);
		Pi::renderer->SetTransform(matrix4x4f::Identity());
		intro->Draw(_time);
		Pi::renderer->EndFrame();

		ui->Update();
		ui->Draw();

		Pi::renderer->SwapBuffers();

		Pi::frameTime = 0.001f*(SDL_GetTicks() - last_time);
		_time += Pi::frameTime;
		last_time = SDL_GetTicks();
	}

	InitGame();
	StartGame();
	MainLoop();
}

void Pi::EndGame()
{
	Pi::musicPlayer.Stop();
	Sound::DestroyAllEvents();

	// final event
	LuaEvent::Queue("onGameEnd");
	LuaEvent::Emit();

	Lua::manager->CollectGarbage();

	if (!config->Int("DisableSound")) AmbientSounds::Uninit();
	Sound::DestroyAllEvents();

	assert(game);
	delete game;
	game = 0;
	player = 0;

	StarSystem::ShrinkCache();
}

void Pi::MainLoop()
{
	double time_player_died = 0;
#ifdef MAKING_VIDEO
	Uint32 last_screendump = SDL_GetTicks();
	int dumpnum = 0;
#endif /* MAKING_VIDEO */

#if WITH_DEVKEYS
	Uint32 last_stats = SDL_GetTicks();
	int frame_stat = 0;
	int phys_stat = 0;
	char fps_readout[256];
	memset(fps_readout, 0, sizeof(fps_readout));
#endif

	int MAX_PHYSICS_TICKS = Pi::config->Int("MaxPhysicsCyclesPerRender");
	if (MAX_PHYSICS_TICKS <= 0)
		MAX_PHYSICS_TICKS = 4;

	double currentTime = 0.001 * double(SDL_GetTicks());
	double accumulator = Pi::game->GetTimeStep();
	Pi::gameTickAlpha = 0;

	while (Pi::game) {
		double newTime = 0.001 * double(SDL_GetTicks());
		Pi::frameTime = newTime - currentTime;
		if (Pi::frameTime > 0.25) Pi::frameTime = 0.25;
		currentTime = newTime;
		accumulator += Pi::frameTime * Pi::game->GetTimeAccelRate();

		const float step = Pi::game->GetTimeStep();
		if (step > 0.0f) {
			int phys_ticks = 0;
			while (accumulator >= step) {
				if (++phys_ticks >= MAX_PHYSICS_TICKS) {
					accumulator = 0.0;
					break;
				}
				game->TimeStep(step);

				accumulator -= step;
			}
			Pi::gameTickAlpha = accumulator / step;

#if WITH_DEVKEYS
			phys_stat += phys_ticks;
#endif
		} else {
			// paused
		}
		frame_stat++;

		// fuckadoodledoo, did the player die?
		if (Pi::player->IsDead()) {
			if (time_player_died > 0.0) {
				if (Pi::game->GetTime() - time_player_died > 8.0) {
					Pi::SetView(0);
					Pi::TombStoneLoop();
					Pi::EndGame();
					break;
				}
			} else {
				Pi::game->SetTimeAccel(Game::TIMEACCEL_1X);
				Pi::SetView(Pi::deathView);
				Pi::player->Disable();
				time_player_died = Pi::game->GetTime();
			}
		}

		Pi::renderer->BeginFrame();
		Pi::renderer->SetTransform(matrix4x4f::Identity());

		/* Calculate position for this rendered frame (interpolated between two physics ticks */
        // XXX should this be here? what is this anyway?
		for (Space::BodyIterator i = game->GetSpace()->BodiesBegin(); i != game->GetSpace()->BodiesEnd(); ++i) {
			(*i)->UpdateInterpolatedTransform(Pi::GetGameTickAlpha());
		}
		game->GetSpace()->GetRootFrame()->UpdateInterpolatedTransform(Pi::GetGameTickAlpha());

		currentView->Update();
		currentView->Draw3D();
		// XXX HandleEvents at the moment must be after view->Draw3D and before
		// Gui::Draw so that labels drawn to screen can have mouse events correctly
		// detected. Gui::Draw wipes memory of label positions.
		Pi::HandleEvents();
		// hide cursor for ship control.

		SetMouseGrab(Pi::MouseButtonState(SDL_BUTTON_RIGHT));

		Pi::renderer->EndFrame();
		Gui::Draw();

#if WITH_DEVKEYS
		if (Pi::showDebugInfo) {
			Gui::Screen::EnterOrtho();
			Gui::Screen::PushFont("ConsoleFont");
			Gui::Screen::RenderString(fps_readout, 0, 0);
			Gui::Screen::PopFont();
			Gui::Screen::LeaveOrtho();
		}
#endif

		Pi::renderer->SwapBuffers();

		// game exit or failed load from GameMenuView will have cleared
		// Pi::game. we can't continue.
		if (!Pi::game)
			return;

		if (Pi::game->UpdateTimeAccel())
			accumulator = 0; // fix for huge pauses 10000x -> 1x

		if (!Pi::player->IsDead()) {
			// XXX should this really be limited to while the player is alive?
			// this is something we need not do every turn...
			if (!config->Int("DisableSound")) AmbientSounds::Update();
			StarSystem::ShrinkCache();
		}
		cpan->Update();
		musicPlayer.Update();

#if WITH_DEVKEYS
		if (Pi::showDebugInfo && SDL_GetTicks() - last_stats > 1000) {
			size_t lua_mem = Lua::manager->GetMemoryUsage();
			int lua_memB = int(lua_mem & ((1u << 10) - 1));
			int lua_memKB = int(lua_mem >> 10) % 1024;
			int lua_memMB = int(lua_mem >> 20);

			Pi::statSceneTris += LmrModelGetStatsTris();

			snprintf(
				fps_readout, sizeof(fps_readout),
				"%d fps (%.1f ms/f), %d phys updates, %d triangles, %.3f M tris/sec, %d terrain vtx/sec, %d glyphs/sec\n"
				"Lua mem usage: %d MB + %d KB + %d bytes",
				frame_stat, (1000.0/frame_stat), phys_stat, Pi::statSceneTris, Pi::statSceneTris*frame_stat*1e-6,
				GeoSphere::GetVtxGenCount(), Text::TextureFont::GetGlyphCount(),
				lua_memMB, lua_memKB, lua_memB
			);
			frame_stat = 0;
			phys_stat = 0;
			Text::TextureFont::ClearGlyphCount();
			GeoSphere::ClearVtxGenCount();
			if (SDL_GetTicks() - last_stats > 1200) last_stats = SDL_GetTicks();
			else last_stats += 1000;
		}
		Pi::statSceneTris = 0;
		LmrModelClearStatsTris();
#endif

#ifdef MAKING_VIDEO
		if (SDL_GetTicks() - last_screendump > 50) {
			last_screendump = SDL_GetTicks();
			std::string fname = stringf(Lang::SCREENSHOT_FILENAME_TEMPLATE, formatarg("index", dumpnum++));
			Screendump(fname.c_str(), GetScrWidth(), GetScrHeight());
		}
#endif /* MAKING_VIDEO */
	}
}

float Pi::CalcHyperspaceRange(int hyperclass, int total_mass_in_tonnes)
{
	// for the sake of hyperspace range, we count ships mass as 60% of original.
	// Brian: "The 60% value was arrived at through trial and error,
	// to scale the entire jump range calculation after things like ship mass,
	// cargo mass, hyperdrive class, fuel use and fun were factored in."
	return 200.0f * hyperclass * hyperclass / (total_mass_in_tonnes * 0.6f);
}

void Pi::Message(const std::string &message, const std::string &from, enum MsgLevel level)
{
	if (level == MSG_IMPORTANT) {
		Pi::cpan->MsgLog()->ImportantMessage(from, message);
	} else {
		Pi::cpan->MsgLog()->Message(from, message);
	}
}

void Pi::InitJoysticks() {
	int joy_count = SDL_NumJoysticks();
	for (int n = 0; n < joy_count; n++) {
		JoystickState *state;
		joysticks.push_back(JoystickState());
		state = &joysticks.back();

		state->joystick = SDL_JoystickOpen(n);
		if (state->joystick == NULL) {
			fprintf(stderr, "SDL_JoystickOpen(%i): %s\n", n, SDL_GetError());
			continue;
		}

		state->axes.resize(SDL_JoystickNumAxes(state->joystick));
		state->buttons.resize(SDL_JoystickNumButtons(state->joystick));
		state->hats.resize(SDL_JoystickNumHats(state->joystick));
	}
}

int Pi::JoystickButtonState(int joystick, int button) {
	if (!joystickEnabled) return 0;
	if (joystick < 0 || joystick >= int(joysticks.size()))
		return 0;

	if (button < 0 || button >= int(joysticks[joystick].buttons.size()))
		return 0;

	return joysticks[joystick].buttons[button];
}

int Pi::JoystickHatState(int joystick, int hat) {
	if (!joystickEnabled) return 0;
	if (joystick < 0 || joystick >= int(joysticks.size()))
		return 0;

	if (hat < 0 || hat >= int(joysticks[joystick].hats.size()))
		return 0;

	return joysticks[joystick].hats[hat];
}

float Pi::JoystickAxisState(int joystick, int axis) {
	if (!joystickEnabled) return 0;
	if (joystick < 0 || joystick >= int(joysticks.size()))
		return 0;

	if (axis < 0 || axis >= int(joysticks[joystick].axes.size()))
		return 0;

	return joysticks[joystick].axes[axis];
}

void Pi::SetMouseGrab(bool on)
{
	if (!doingMouseGrab && on) {
		SDL_ShowCursor(0);
		SDL_WM_GrabInput(SDL_GRAB_ON);
//		SDL_SetRelativeMouseMode(true);
		doingMouseGrab = true;
	}
	else if(doingMouseGrab && !on) {
		SDL_ShowCursor(1);
		SDL_WM_GrabInput(SDL_GRAB_OFF);
//		SDL_SetRelativeMouseMode(false);
		doingMouseGrab = false;
	}
}

float Pi::GetMoveSpeedShiftModifier() {
	// Suggestion: make x1000 speed on pressing both keys?
	if (Pi::KeyState(SDLK_LSHIFT)) return 100.f;
	if (Pi::KeyState(SDLK_RSHIFT)) return 10.f;
	return 1;
}<|MERGE_RESOLUTION|>--- conflicted
+++ resolved
@@ -787,18 +787,7 @@
 	Uint32 last_time = SDL_GetTicks();
 	float _time = 0;
 
-<<<<<<< HEAD
-	//XXX global ambient colour hack to make explicit the old default ambient colour dependency
-	// for some models
-	Pi::renderer->SetAmbientColor(Color(0.2f, 0.2f, 0.2f, 1.f));
-
-	menuDone = false;
-	game = 0;
-
-	while (!game && !menuDone) {
-=======
 	while (!Pi::game) {
->>>>>>> 0291cb50
 		SDL_Event event;
 		while (SDL_PollEvent(&event)) {
 			if (event.type == SDL_QUIT)
