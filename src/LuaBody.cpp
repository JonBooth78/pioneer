--- conflicted
+++ resolved
@@ -5,7 +5,6 @@
 #include "StarSystem.h"
 #include "Pi.h"
 
-<<<<<<< HEAD
 /*
  * Class: Body
  *
@@ -13,26 +12,19 @@
  */
 
 /*
- * Method: GetLabel
+ * Attribute: label
  */
-static int l_body_get_label(lua_State *l)
-=======
 static int l_body_attr_label(lua_State *l)
->>>>>>> b737dd90
 {
 	Body *b = LuaBody::GetFromLua(1);
 	lua_pushstring(l, b->GetLabel().c_str());
 	return 1;
 } 
 
-<<<<<<< HEAD
 /*
- * Method: GetSeed
+ * Attribute: seed
  */
-static int l_body_get_seed(lua_State *l)
-=======
 static int l_body_attr_seed(lua_State *l)
->>>>>>> b737dd90
 {
 	Body *b = LuaBody::GetFromLua(1);
 
@@ -43,14 +35,10 @@
 	return 1;
 }
 
-<<<<<<< HEAD
 /*
- * Method: GetPath
+ * Attribute: path
  */
-static int l_body_get_path(lua_State *l)
-=======
 static int l_body_attr_path(lua_State *l)
->>>>>>> b737dd90
 {
 	Body *b = LuaBody::GetFromLua(1);
 
