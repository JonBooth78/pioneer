--- conflicted
+++ resolved
@@ -779,13 +779,7 @@
  *
  * Spawns a container right next to the ship.
  *
-<<<<<<< HEAD
- * > success = ship:Jettison(item)
- *
- * On sucessful jettison, the <Event.onJettison> event is triggered.
-=======
  * > success = ship:SpawnCargo(item)
->>>>>>> b1a8b684
  *
  * Parameters:
  *
