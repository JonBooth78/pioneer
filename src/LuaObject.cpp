--- conflicted
+++ resolved
@@ -174,7 +174,6 @@
 	return 0;
 }
 
-<<<<<<< HEAD
 // drill down from global looking for the appropriate table for the given
 // path. returns with the table and the last fragment on the stack, ready for
 // set a value in the table with that key.
@@ -228,10 +227,7 @@
 	LUA_DEBUG_END(l, 2);
 }
 
-static int dispatch_index(lua_State *l)
-=======
 int LuaObjectBase::l_tostring(lua_State *l)
->>>>>>> af6ad694
 {
 	luaL_checktype(l, 1, LUA_TUSERDATA);
 	lua_getmetatable(l, 1);
@@ -409,18 +405,12 @@
 	lua_pushcfunction(l, LuaObjectBase::l_isa);
 	lua_rawset(l, -3);
 
-<<<<<<< HEAD
 	// publish the method table
 	lua_rawset(l, -3);
 
 	// remove the "global" table
 	lua_pop(l, 1);
 
-=======
-	// publish the method table as a global (and pop it from the stack)
-	lua_setglobal(l, type);
-	
->>>>>>> af6ad694
 	// create the metatable, leave it on the stack
 	luaL_newmetatable(l, type);
 
