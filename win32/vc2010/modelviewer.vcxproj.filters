--- conflicted
+++ resolved
@@ -1,477 +1,177 @@
-﻿<?xml version="1.0" encoding="utf-8"?>
-<Project ToolsVersion="4.0" xmlns="http://schemas.microsoft.com/developer/msbuild/2003">
-  <ItemGroup>
-    <Filter Include="src">
-      <UniqueIdentifier>{408363ad-8810-4809-9acb-38c5ddc4b9db}</UniqueIdentifier>
-    </Filter>
-    <Filter Include="win32">
-      <UniqueIdentifier>{8c51b711-ab01-4922-9660-0e4c6f59ce28}</UniqueIdentifier>
-    </Filter>
-    <Filter Include="win32\src">
-      <UniqueIdentifier>{2f04a4de-46b7-414c-8325-3bb64b79304f}</UniqueIdentifier>
-    </Filter>
-<<<<<<< HEAD
-    <Filter Include="src\collider">
-      <UniqueIdentifier>{d0894680-33d7-4d7d-9a65-7a72c5102590}</UniqueIdentifier>
-    </Filter>
-    <Filter Include="src\gui">
-      <UniqueIdentifier>{de900c24-ff02-4a99-a7fc-10d9ce21daf0}</UniqueIdentifier>
-    </Filter>
-    <Filter Include="src\graphics">
-      <UniqueIdentifier>{9055f019-4a3b-416b-b0c6-58c1848f117a}</UniqueIdentifier>
-    </Filter>
-    <Filter Include="src\text">
-      <UniqueIdentifier>{199221f9-f28e-4c84-8d91-ce8bd9ea26eb}</UniqueIdentifier>
-    </Filter>
-    <Filter Include="src\newmodel">
-      <UniqueIdentifier>{8fe800a2-f80f-490c-beca-4a88312c25a9}</UniqueIdentifier>
-    </Filter>
-    <Filter Include="src\ui">
-      <UniqueIdentifier>{fe76866b-16d1-4440-803f-86e3b739a3dc}</UniqueIdentifier>
-    </Filter>
-=======
->>>>>>> 24a5c03b
-  </ItemGroup>
-  <ItemGroup>
-    <ClCompile Include="..\src\pch.cpp">
-      <Filter>win32\src</Filter>
-    </ClCompile>
-    <ClCompile Include="..\..\src\LmrModel.cpp">
-      <Filter>src</Filter>
-    </ClCompile>
-    <ClCompile Include="..\..\src\LuaModelViewer.cpp">
-      <Filter>src</Filter>
-    </ClCompile>
-    <ClCompile Include="..\..\src\perlin.cpp">
-      <Filter>src</Filter>
-    </ClCompile>
-    <ClCompile Include="..\..\src\utils.cpp">
-      <Filter>src</Filter>
-    </ClCompile>
-    <ClCompile Include="..\..\src\LuaUtils.cpp">
-      <Filter>src</Filter>
-    </ClCompile>
-    <ClCompile Include="..\..\src\FontConfig.cpp">
-      <Filter>src</Filter>
-    </ClCompile>
-    <ClCompile Include="..\..\src\IniConfig.cpp">
-      <Filter>src</Filter>
-    </ClCompile>
-    <ClCompile Include="..\..\src\StringF.cpp">
-      <Filter>src</Filter>
-    </ClCompile>
-    <ClCompile Include="..\..\src\Lang.cpp">
-      <Filter>src</Filter>
-    </ClCompile>
-    <ClCompile Include="..\..\src\LuaConstants.cpp">
-      <Filter>src</Filter>
-    </ClCompile>
-    <ClCompile Include="..\..\src\ShipType.cpp">
-      <Filter>src</Filter>
-    </ClCompile>
-    <ClCompile Include="..\..\src\enum_table.cpp">
-      <Filter>src</Filter>
-    </ClCompile>
-    <ClCompile Include="..\..\src\FileSystemPosix.cpp">
-      <Filter>src</Filter>
-    </ClCompile>
-    <ClCompile Include="..\..\src\FileSystem.cpp">
-      <Filter>src</Filter>
-    </ClCompile>
-    <ClCompile Include="..\src\FileSystemWin32.cpp">
-      <Filter>win32\src</Filter>
-    </ClCompile>
-    <ClCompile Include="..\..\src\Color.cpp">
-      <Filter>src</Filter>
-    </ClCompile>
-    <ClCompile Include="..\..\src\FontCache.cpp">
-      <Filter>src</Filter>
-    </ClCompile>
-    <ClCompile Include="..\..\src\CRC32.cpp">
-      <Filter>src</Filter>
-    </ClCompile>
-    <ClCompile Include="..\..\src\SDLWrappers.cpp">
-      <Filter>src</Filter>
-    </ClCompile>
-    <ClCompile Include="..\..\src\ModManager.cpp">
-      <Filter>src</Filter>
-    </ClCompile>
-    <ClCompile Include="..\..\src\FileSourceZip.cpp">
-      <Filter>src</Filter>
-    </ClCompile>
-    <ClCompile Include="..\..\src\LuaFixed.cpp">
-      <Filter>src</Filter>
-    </ClCompile>
-    <ClCompile Include="..\..\src\LuaMatrix.cpp">
-      <Filter>src</Filter>
-    </ClCompile>
-    <ClCompile Include="..\..\src\LuaVector.cpp">
-      <Filter>src</Filter>
-    </ClCompile>
-    <ClCompile Include="..\..\src\newmodel\StaticGeometry.cpp">
-      <Filter>src\newmodel</Filter>
-    </ClCompile>
-    <ClCompile Include="..\..\src\newmodel\NodeVisitor.cpp">
-      <Filter>src\newmodel</Filter>
-    </ClCompile>
-    <ClCompile Include="..\..\src\newmodel\Node.cpp">
-      <Filter>src\newmodel</Filter>
-    </ClCompile>
-    <ClCompile Include="..\..\src\newmodel\NModel.cpp">
-      <Filter>src\newmodel</Filter>
-    </ClCompile>
-    <ClCompile Include="..\..\src\newmodel\ModelNode.cpp">
-      <Filter>src\newmodel</Filter>
-    </ClCompile>
-    <ClCompile Include="..\..\src\newmodel\MatrixTransform.cpp">
-      <Filter>src\newmodel</Filter>
-    </ClCompile>
-    <ClCompile Include="..\..\src\newmodel\LOD.cpp">
-      <Filter>src\newmodel</Filter>
-    </ClCompile>
-    <ClCompile Include="..\..\src\newmodel\Loader.cpp">
-      <Filter>src\newmodel</Filter>
-    </ClCompile>
-    <ClCompile Include="..\..\src\newmodel\Group.cpp">
-      <Filter>src\newmodel</Filter>
-    </ClCompile>
-    <ClCompile Include="..\..\src\newmodel\DrawVisitor.cpp">
-      <Filter>src\newmodel</Filter>
-    </ClCompile>
-    <ClCompile Include="..\..\src\newmodel\ColorMap.cpp">
-      <Filter>src\newmodel</Filter>
-    </ClCompile>
-    <ClCompile Include="..\..\src\newmodel\CollisionVisitor.cpp">
-      <Filter>src\newmodel</Filter>
-    </ClCompile>
-    <ClCompile Include="..\..\src\newmodel\Animation.cpp">
-      <Filter>src\newmodel</Filter>
-    </ClCompile>
-    <ClCompile Include="..\..\src\ui\Background.cpp">
-      <Filter>src\ui</Filter>
-    </ClCompile>
-    <ClCompile Include="..\..\src\ui\Box.cpp">
-      <Filter>src\ui</Filter>
-    </ClCompile>
-    <ClCompile Include="..\..\src\ui\Button.cpp">
-      <Filter>src\ui</Filter>
-    </ClCompile>
-    <ClCompile Include="..\..\src\ui\CheckBox.cpp">
-      <Filter>src\ui</Filter>
-    </ClCompile>
-    <ClCompile Include="..\..\src\ui\ColorBackground.cpp">
-      <Filter>src\ui</Filter>
-    </ClCompile>
-    <ClCompile Include="..\..\src\ui\Container.cpp">
-      <Filter>src\ui</Filter>
-    </ClCompile>
-    <ClCompile Include="..\..\src\ui\Context.cpp">
-      <Filter>src\ui</Filter>
-    </ClCompile>
-    <ClCompile Include="..\..\src\ui\DropDown.cpp">
-      <Filter>src\ui</Filter>
-    </ClCompile>
-    <ClCompile Include="..\..\src\ui\EventDispatcher.cpp">
-      <Filter>src\ui</Filter>
-    </ClCompile>
-    <ClCompile Include="..\..\src\ui\Grid.cpp">
-      <Filter>src\ui</Filter>
-    </ClCompile>
-    <ClCompile Include="..\..\src\ui\Image.cpp">
-      <Filter>src\ui</Filter>
-    </ClCompile>
-    <ClCompile Include="..\..\src\ui\Label.cpp">
-      <Filter>src\ui</Filter>
-    </ClCompile>
-    <ClCompile Include="..\..\src\ui\List.cpp">
-      <Filter>src\ui</Filter>
-    </ClCompile>
-    <ClCompile Include="..\..\src\ui\Margin.cpp">
-      <Filter>src\ui</Filter>
-    </ClCompile>
-    <ClCompile Include="..\..\src\ui\MultiLineText.cpp">
-      <Filter>src\ui</Filter>
-    </ClCompile>
-    <ClCompile Include="..\..\src\ui\Scroller.cpp">
-      <Filter>src\ui</Filter>
-    </ClCompile>
-    <ClCompile Include="..\..\src\ui\Single.cpp">
-      <Filter>src\ui</Filter>
-    </ClCompile>
-    <ClCompile Include="..\..\src\ui\Skin.cpp">
-      <Filter>src\ui</Filter>
-    </ClCompile>
-    <ClCompile Include="..\..\src\ui\Slider.cpp">
-      <Filter>src\ui</Filter>
-    </ClCompile>
-    <ClCompile Include="..\..\src\ui\TextLayout.cpp">
-      <Filter>src\ui</Filter>
-    </ClCompile>
-    <ClCompile Include="..\..\src\ui\Widget.cpp">
-      <Filter>src\ui</Filter>
-    </ClCompile>
-    <ClCompile Include="..\..\src\Light.cpp">
-      <Filter>src</Filter>
-    </ClCompile>
-    <ClCompile Include="..\..\src\graphics\MaterialGL2.cpp">
-      <Filter>src\graphics</Filter>
-    </ClCompile>
-    <ClCompile Include="..\..\src\ui\FloatContainer.cpp">
-      <Filter>src\ui</Filter>
-    </ClCompile>
-    <ClCompile Include="..\..\src\newmodel\Parser.cpp">
-      <Filter>src\newmodel</Filter>
-    </ClCompile>
-    <ClCompile Include="..\..\src\newmodel\Billboard.cpp">
-      <Filter>src\newmodel</Filter>
-    </ClCompile>
-    <ClCompile Include="..\..\src\newmodel\Thruster.cpp">
-      <Filter>src\newmodel</Filter>
-    </ClCompile>
-    <ClCompile Include="..\..\src\newmodel\Label3D.cpp">
-      <Filter>src\newmodel</Filter>
-    </ClCompile>
-    <ClCompile Include="..\..\src\text\DistanceFieldFont.cpp">
-      <Filter>src\text</Filter>
-    </ClCompile>
-  </ItemGroup>
-  <ItemGroup>
-    <ClInclude Include="..\src\pch.h">
-      <Filter>win32\src</Filter>
-    </ClInclude>
-    <ClInclude Include="..\..\src\libs.h">
-      <Filter>src</Filter>
-    </ClInclude>
-    <ClInclude Include="..\..\src\LmrModel.h">
-      <Filter>src</Filter>
-    </ClInclude>
-    <ClInclude Include="..\..\src\matrix4x4.h">
-      <Filter>src</Filter>
-    </ClInclude>
-    <ClInclude Include="..\..\src\perlin.h">
-      <Filter>src</Filter>
-    </ClInclude>
-    <ClInclude Include="..\..\src\utils.h">
-      <Filter>src</Filter>
-    </ClInclude>
-    <ClInclude Include="..\..\src\vector3.h">
-      <Filter>src</Filter>
-    </ClInclude>
-    <ClInclude Include="..\..\src\LuaUtils.h">
-      <Filter>src</Filter>
-    </ClInclude>
-    <ClInclude Include="..\..\src\FontConfig.h">
-      <Filter>src</Filter>
-    </ClInclude>
-    <ClInclude Include="..\..\src\IniConfig.h">
-      <Filter>src</Filter>
-    </ClInclude>
-    <ClInclude Include="..\..\src\StringF.h">
-      <Filter>src</Filter>
-    </ClInclude>
-    <ClInclude Include="..\..\src\Lang.h">
-      <Filter>src</Filter>
-    </ClInclude>
-    <ClInclude Include="..\..\src\LuaConstants.h">
-      <Filter>src</Filter>
-    </ClInclude>
-    <ClInclude Include="..\..\src\ShipType.h">
-      <Filter>src</Filter>
-    </ClInclude>
-    <ClInclude Include="..\..\src\enum_table.h">
-      <Filter>src</Filter>
-    </ClInclude>
-    <ClInclude Include="..\..\src\StringRange.h">
-      <Filter>src</Filter>
-    </ClInclude>
-    <ClInclude Include="..\..\src\ByteRange.h">
-      <Filter>src</Filter>
-    </ClInclude>
-    <ClInclude Include="..\..\src\FileSystem.h">
-      <Filter>src</Filter>
-    </ClInclude>
-    <ClInclude Include="..\..\src\vector2.h">
-      <Filter>src</Filter>
-    </ClInclude>
-    <ClInclude Include="..\..\src\Color.h">
-      <Filter>src</Filter>
-    </ClInclude>
-    <ClInclude Include="..\..\src\FontCache.h">
-      <Filter>src</Filter>
-    </ClInclude>
-    <ClInclude Include="..\..\src\CRC32.h">
-      <Filter>src</Filter>
-    </ClInclude>
-    <ClInclude Include="..\..\src\SDLWrappers.h">
-      <Filter>src</Filter>
-    </ClInclude>
-    <ClInclude Include="..\..\src\ModManager.h">
-      <Filter>src</Filter>
-    </ClInclude>
-    <ClInclude Include="..\..\src\FileSourceZip.h">
-      <Filter>src</Filter>
-    </ClInclude>
-    <ClInclude Include="..\..\src\LuaVector.h">
-      <Filter>src</Filter>
-    </ClInclude>
-    <ClInclude Include="..\..\src\LuaFixed.h">
-      <Filter>src</Filter>
-    </ClInclude>
-    <ClInclude Include="..\..\src\LuaMatrix.h">
-      <Filter>src</Filter>
-    </ClInclude>
-    <ClInclude Include="..\..\src\newmodel\StaticGeometry.h">
-      <Filter>src\newmodel</Filter>
-    </ClInclude>
-    <ClInclude Include="..\..\src\newmodel\NodeVisitor.h">
-      <Filter>src\newmodel</Filter>
-    </ClInclude>
-    <ClInclude Include="..\..\src\newmodel\Node.h">
-      <Filter>src\newmodel</Filter>
-    </ClInclude>
-    <ClInclude Include="..\..\src\newmodel\NModel.h">
-      <Filter>src\newmodel</Filter>
-    </ClInclude>
-    <ClInclude Include="..\..\src\newmodel\Newmodel.h">
-      <Filter>src\newmodel</Filter>
-    </ClInclude>
-    <ClInclude Include="..\..\src\newmodel\ModelNode.h">
-      <Filter>src\newmodel</Filter>
-    </ClInclude>
-    <ClInclude Include="..\..\src\newmodel\MatrixTransform.h">
-      <Filter>src\newmodel</Filter>
-    </ClInclude>
-    <ClInclude Include="..\..\src\newmodel\LOD.h">
-      <Filter>src\newmodel</Filter>
-    </ClInclude>
-    <ClInclude Include="..\..\src\newmodel\Loader.h">
-      <Filter>src\newmodel</Filter>
-    </ClInclude>
-    <ClInclude Include="..\..\src\newmodel\Group.h">
-      <Filter>src\newmodel</Filter>
-    </ClInclude>
-    <ClInclude Include="..\..\src\newmodel\DrawVisitor.h">
-      <Filter>src\newmodel</Filter>
-    </ClInclude>
-    <ClInclude Include="..\..\src\newmodel\ColorMap.h">
-      <Filter>src\newmodel</Filter>
-    </ClInclude>
-    <ClInclude Include="..\..\src\newmodel\CollisionVisitor.h">
-      <Filter>src\newmodel</Filter>
-    </ClInclude>
-    <ClInclude Include="..\..\src\newmodel\AnimationKey.h">
-      <Filter>src\newmodel</Filter>
-    </ClInclude>
-    <ClInclude Include="..\..\src\newmodel\AnimationChannel.h">
-      <Filter>src\newmodel</Filter>
-    </ClInclude>
-    <ClInclude Include="..\..\src\newmodel\Animation.h">
-      <Filter>src\newmodel</Filter>
-    </ClInclude>
-    <ClInclude Include="..\..\src\ui\Background.h">
-      <Filter>src\ui</Filter>
-    </ClInclude>
-    <ClInclude Include="..\..\src\ui\Box.h">
-      <Filter>src\ui</Filter>
-    </ClInclude>
-    <ClInclude Include="..\..\src\ui\Button.h">
-      <Filter>src\ui</Filter>
-    </ClInclude>
-    <ClInclude Include="..\..\src\ui\CellSpec.h">
-      <Filter>src\ui</Filter>
-    </ClInclude>
-    <ClInclude Include="..\..\src\ui\CheckBox.h">
-      <Filter>src\ui</Filter>
-    </ClInclude>
-    <ClInclude Include="..\..\src\ui\ColorBackground.h">
-      <Filter>src\ui</Filter>
-    </ClInclude>
-    <ClInclude Include="..\..\src\ui\Container.h">
-      <Filter>src\ui</Filter>
-    </ClInclude>
-    <ClInclude Include="..\..\src\ui\Context.h">
-      <Filter>src\ui</Filter>
-    </ClInclude>
-    <ClInclude Include="..\..\src\ui\DropDown.h">
-      <Filter>src\ui</Filter>
-    </ClInclude>
-    <ClInclude Include="..\..\src\ui\Event.h">
-      <Filter>src\ui</Filter>
-    </ClInclude>
-    <ClInclude Include="..\..\src\ui\EventDispatcher.h">
-      <Filter>src\ui</Filter>
-    </ClInclude>
-    <ClInclude Include="..\..\src\ui\Grid.h">
-      <Filter>src\ui</Filter>
-    </ClInclude>
-    <ClInclude Include="..\..\src\ui\Image.h">
-      <Filter>src\ui</Filter>
-    </ClInclude>
-    <ClInclude Include="..\..\src\ui\Label.h">
-      <Filter>src\ui</Filter>
-    </ClInclude>
-    <ClInclude Include="..\..\src\ui\List.h">
-      <Filter>src\ui</Filter>
-    </ClInclude>
-    <ClInclude Include="..\..\src\ui\Margin.h">
-      <Filter>src\ui</Filter>
-    </ClInclude>
-    <ClInclude Include="..\..\src\ui\MultiLineText.h">
-      <Filter>src\ui</Filter>
-    </ClInclude>
-    <ClInclude Include="..\..\src\ui\Scroller.h">
-      <Filter>src\ui</Filter>
-    </ClInclude>
-    <ClInclude Include="..\..\src\ui\Single.h">
-      <Filter>src\ui</Filter>
-    </ClInclude>
-    <ClInclude Include="..\..\src\ui\Skin.h">
-      <Filter>src\ui</Filter>
-    </ClInclude>
-    <ClInclude Include="..\..\src\ui\Slider.h">
-      <Filter>src\ui</Filter>
-    </ClInclude>
-    <ClInclude Include="..\..\src\ui\TextLayout.h">
-      <Filter>src\ui</Filter>
-    </ClInclude>
-    <ClInclude Include="..\..\src\ui\Widget.h">
-      <Filter>src\ui</Filter>
-    </ClInclude>
-    <ClInclude Include="..\..\src\Light.h">
-      <Filter>src</Filter>
-    </ClInclude>
-    <ClInclude Include="..\..\src\graphics\MaterialGL2.h">
-      <Filter>src\graphics</Filter>
-    </ClInclude>
-    <ClInclude Include="..\..\src\ui\FloatContainer.h">
-      <Filter>src\ui</Filter>
-    </ClInclude>
-    <ClInclude Include="..\..\src\newmodel\Parser.h">
-      <Filter>src\newmodel</Filter>
-    </ClInclude>
-    <ClInclude Include="..\..\src\newmodel\Billboard.h">
-      <Filter>src\newmodel</Filter>
-    </ClInclude>
-    <ClInclude Include="..\..\src\LmrTypes.h">
-      <Filter>src</Filter>
-    </ClInclude>
-    <ClInclude Include="..\..\src\Model.h">
-      <Filter>src</Filter>
-    </ClInclude>
-    <ClInclude Include="..\..\src\newmodel\Thruster.h">
-      <Filter>src\newmodel</Filter>
-    </ClInclude>
-    <ClInclude Include="..\..\src\ModelViewer.h">
-      <Filter>src</Filter>
-    </ClInclude>
-    <ClInclude Include="..\..\src\newmodel\Label3D.h">
-      <Filter>src\newmodel</Filter>
-    </ClInclude>
-    <ClInclude Include="..\..\src\text\DistanceFieldFont.h">
-      <Filter>src\text</Filter>
-    </ClInclude>
-    <ClInclude Include="..\..\src\CollMesh.h">
-      <Filter>src</Filter>
-    </ClInclude>
-  </ItemGroup>
+﻿<?xml version="1.0" encoding="utf-8"?>
+<Project ToolsVersion="4.0" xmlns="http://schemas.microsoft.com/developer/msbuild/2003">
+  <ItemGroup>
+    <Filter Include="src">
+      <UniqueIdentifier>{408363ad-8810-4809-9acb-38c5ddc4b9db}</UniqueIdentifier>
+    </Filter>
+    <Filter Include="win32">
+      <UniqueIdentifier>{8c51b711-ab01-4922-9660-0e4c6f59ce28}</UniqueIdentifier>
+    </Filter>
+    <Filter Include="win32\src">
+      <UniqueIdentifier>{2f04a4de-46b7-414c-8325-3bb64b79304f}</UniqueIdentifier>
+    </Filter>
+  </ItemGroup>
+  <ItemGroup>
+    <ClCompile Include="..\src\pch.cpp">
+      <Filter>win32\src</Filter>
+    </ClCompile>
+    <ClCompile Include="..\..\src\LmrModel.cpp">
+      <Filter>src</Filter>
+    </ClCompile>
+    <ClCompile Include="..\..\src\LuaModelViewer.cpp">
+      <Filter>src</Filter>
+    </ClCompile>
+    <ClCompile Include="..\..\src\perlin.cpp">
+      <Filter>src</Filter>
+    </ClCompile>
+    <ClCompile Include="..\..\src\utils.cpp">
+      <Filter>src</Filter>
+    </ClCompile>
+    <ClCompile Include="..\..\src\LuaUtils.cpp">
+      <Filter>src</Filter>
+    </ClCompile>
+    <ClCompile Include="..\..\src\FontConfig.cpp">
+      <Filter>src</Filter>
+    </ClCompile>
+    <ClCompile Include="..\..\src\IniConfig.cpp">
+      <Filter>src</Filter>
+    </ClCompile>
+    <ClCompile Include="..\..\src\StringF.cpp">
+      <Filter>src</Filter>
+    </ClCompile>
+    <ClCompile Include="..\..\src\Lang.cpp">
+      <Filter>src</Filter>
+    </ClCompile>
+    <ClCompile Include="..\..\src\LuaConstants.cpp">
+      <Filter>src</Filter>
+    </ClCompile>
+    <ClCompile Include="..\..\src\ShipType.cpp">
+      <Filter>src</Filter>
+    </ClCompile>
+    <ClCompile Include="..\..\src\enum_table.cpp">
+      <Filter>src</Filter>
+    </ClCompile>
+    <ClCompile Include="..\..\src\FileSystemPosix.cpp">
+      <Filter>src</Filter>
+    </ClCompile>
+    <ClCompile Include="..\..\src\FileSystem.cpp">
+      <Filter>src</Filter>
+    </ClCompile>
+    <ClCompile Include="..\src\FileSystemWin32.cpp">
+      <Filter>win32\src</Filter>
+    </ClCompile>
+    <ClCompile Include="..\..\src\Color.cpp">
+      <Filter>src</Filter>
+    </ClCompile>
+    <ClCompile Include="..\..\src\FontCache.cpp">
+      <Filter>src</Filter>
+    </ClCompile>
+    <ClCompile Include="..\..\src\CRC32.cpp">
+      <Filter>src</Filter>
+    </ClCompile>
+    <ClCompile Include="..\..\src\SDLWrappers.cpp">
+      <Filter>src</Filter>
+    </ClCompile>
+    <ClCompile Include="..\..\src\ModManager.cpp">
+      <Filter>src</Filter>
+    </ClCompile>
+    <ClCompile Include="..\..\src\FileSourceZip.cpp">
+      <Filter>src</Filter>
+    </ClCompile>
+    <ClCompile Include="..\..\src\LuaFixed.cpp">
+      <Filter>src</Filter>
+    </ClCompile>
+    <ClCompile Include="..\..\src\LuaMatrix.cpp">
+      <Filter>src</Filter>
+    </ClCompile>
+    <ClCompile Include="..\..\src\LuaVector.cpp">
+      <Filter>src</Filter>
+    </ClCompile>
+  </ItemGroup>
+  <ItemGroup>
+    <ClInclude Include="..\src\pch.h">
+      <Filter>win32\src</Filter>
+    </ClInclude>
+    <ClInclude Include="..\..\src\libs.h">
+      <Filter>src</Filter>
+    </ClInclude>
+    <ClInclude Include="..\..\src\LmrModel.h">
+      <Filter>src</Filter>
+    </ClInclude>
+    <ClInclude Include="..\..\src\matrix4x4.h">
+      <Filter>src</Filter>
+    </ClInclude>
+    <ClInclude Include="..\..\src\perlin.h">
+      <Filter>src</Filter>
+    </ClInclude>
+    <ClInclude Include="..\..\src\utils.h">
+      <Filter>src</Filter>
+    </ClInclude>
+    <ClInclude Include="..\..\src\vector3.h">
+      <Filter>src</Filter>
+    </ClInclude>
+    <ClInclude Include="..\..\src\LuaUtils.h">
+      <Filter>src</Filter>
+    </ClInclude>
+    <ClInclude Include="..\..\src\FontConfig.h">
+      <Filter>src</Filter>
+    </ClInclude>
+    <ClInclude Include="..\..\src\IniConfig.h">
+      <Filter>src</Filter>
+    </ClInclude>
+    <ClInclude Include="..\..\src\StringF.h">
+      <Filter>src</Filter>
+    </ClInclude>
+    <ClInclude Include="..\..\src\Lang.h">
+      <Filter>src</Filter>
+    </ClInclude>
+    <ClInclude Include="..\..\src\LuaConstants.h">
+      <Filter>src</Filter>
+    </ClInclude>
+    <ClInclude Include="..\..\src\ShipType.h">
+      <Filter>src</Filter>
+    </ClInclude>
+    <ClInclude Include="..\..\src\enum_table.h">
+      <Filter>src</Filter>
+    </ClInclude>
+    <ClInclude Include="..\..\src\StringRange.h">
+      <Filter>src</Filter>
+    </ClInclude>
+    <ClInclude Include="..\..\src\ByteRange.h">
+      <Filter>src</Filter>
+    </ClInclude>
+    <ClInclude Include="..\..\src\FileSystem.h">
+      <Filter>src</Filter>
+    </ClInclude>
+    <ClInclude Include="..\..\src\vector2.h">
+      <Filter>src</Filter>
+    </ClInclude>
+    <ClInclude Include="..\..\src\Color.h">
+      <Filter>src</Filter>
+    </ClInclude>
+    <ClInclude Include="..\..\src\FontCache.h">
+      <Filter>src</Filter>
+    </ClInclude>
+    <ClInclude Include="..\..\src\CRC32.h">
+      <Filter>src</Filter>
+    </ClInclude>
+    <ClInclude Include="..\..\src\SDLWrappers.h">
+      <Filter>src</Filter>
+    </ClInclude>
+    <ClInclude Include="..\..\src\ModManager.h">
+      <Filter>src</Filter>
+    </ClInclude>
+    <ClInclude Include="..\..\src\FileSourceZip.h">
+      <Filter>src</Filter>
+    </ClInclude>
+    <ClInclude Include="..\..\src\LuaVector.h">
+      <Filter>src</Filter>
+    </ClInclude>
+    <ClInclude Include="..\..\src\LuaFixed.h">
+      <Filter>src</Filter>
+    </ClInclude>
+    <ClInclude Include="..\..\src\LuaMatrix.h">
+      <Filter>src</Filter>
+    </ClInclude>
+  </ItemGroup>
 </Project>