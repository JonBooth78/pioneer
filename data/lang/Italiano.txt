--- conflicted
+++ resolved
@@ -419,11 +419,7 @@
 PULSECANNON_1MW
     Laser a impulsi da 1MW
 PULSECANNON_DUAL_1MW
-<<<<<<< HEAD
-    Doppio Laser a impulsi da 1MW
-=======
     Laser a doppio impulso da 1MW
->>>>>>> 53e09174
 PULSECANNON_2MW
     Laser a impulsi da 2MW
 PULSECANNON_RAPID_2MW
