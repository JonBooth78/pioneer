--- conflicted
+++ resolved
@@ -104,7 +104,55 @@
 })
 
 Translate:Add({
-<<<<<<< HEAD
+	Russian = {
+		['Crew for hire'] = 'Найм экипажа',
+		['Potential crew members are registered as seeking employment at {station}:'] = 'Потенциальные члены экипажа, зарегистрированные в качестве ищущих работу на {station}:',
+		['{potentialCrewMember} ({wage}/wk)'] = '{potentialCrewMember} ({wage}/неделя)',
+		-- Experience levels
+		['No experience'] = 'Опыт отсутствует',
+		['Simulator training only'] = 'Тренировки на симуляторе',
+		['Some experience in controlled environments'] = 'Некоторый опыт под наблюдением инструкторов.',
+		['Minimal time served aboard ship'] = 'Недолго служил на корабле',
+		['Time served crew member'] = 'Служил в составе экипажа корабля',
+		['Veteran, time served crew member'] = 'Ветеран, служил в составе экипажа корабля',
+		-- Crew positions
+		["Ship's Engineer"] = "Корабельный инженер",
+		["Pilot"] = "Пилот",
+		["Navigator"] = "Навигатор",
+		["Sensors and defence"] = "Сенсоры и защита",
+		-- Details form for a single crew member
+		crewDetailSheetBB = [[Найм экипажа
+
+Имя: {name}
+Опыт: {experience}
+Желаемая з\п: {wage} в неделю
+
+{response}
+]],
+		-- Buttons to click
+		['Make offer of position on ship for stated amount'] = 'Предложить должность на корабле с указанной зарплатой',
+		['Suggest new weekly wage of {newAmount}'] = 'Предложить уровень зарплаты в {newAmount}',
+		['Ask candidate to sit a test'] = 'Попросить кандидата пройти тест',
+		-- Responses
+		["Thanks, I'll get settled on board immediately."] = "Спасибо, я немедленно поднимаюсь на борт.",
+		["There doesn't seem to be space for me on board!"] = "Кажется, для меня нет места на корабле!",
+		["I'm sorry, your offer isn't attractive to me."] = "Извините, но ваше предложение меня не заинтересовало.",
+		["That's extremely generous of you!"] = "Это очень великодушно с вашей стороны!",
+		["That certainly makes this offer look better!"] = "Это, конечно, делает ваше предложение интересней!",
+		["OK, I suppose that's all right."] = "ОК, мне кажется, что всё в порядке.",
+		["I'm sorry, I'm not prepared to go any lower."] = "Извините, но я не готов к понижению.",
+		crewTestResultsBB = [[Экзаменационные результаты:
+
+Общая компетенция экипажа: {general}%
+Инженерия и ремонт: {engineering}%
+Пилотирование и перелеты: {piloting}%
+Навигация и картография: {navigation}%
+Сенсоры и защита: {sensors}%
+Общая экзаменационная оценка: {overall}%]],
+	}
+})
+
+Translate:Add({
 	Czech = {
 		['Crew for hire'] = 'Najmout posádku',
 		['Potential crew members are registered as seeking employment at {station}:'] = 'Potencionální členové posádky, hledající práci, registrovaní na stanici {station}:',
@@ -127,35 +175,10 @@
 Jméno: {name}
 Zkušenosti: {experience}
 Požadovaný plat: {wage} za týden
-=======
-	Russian = {
-		['Crew for hire'] = 'Найм экипажа',
-		['Potential crew members are registered as seeking employment at {station}:'] = 'Потенциальные члены экипажа, зарегистрированные в качестве ищущих работу на {station}:',
-		['{potentialCrewMember} ({wage}/wk)'] = '{potentialCrewMember} ({wage}/неделя)',
-		-- Experience levels
-		['No experience'] = 'Опыт отсутствует',
-		['Simulator training only'] = 'Тренировки на симуляторе',
-		['Some experience in controlled environments'] = 'Некоторый опыт под наблюдением инструкторов.',
-		['Minimal time served aboard ship'] = 'Недолго служил на корабле',
-		['Time served crew member'] = 'Служил в составе экипажа корабля',
-		['Veteran, time served crew member'] = 'Ветеран, служил в составе экипажа корабля',
-		-- Crew positions
-		["Ship's Engineer"] = "Корабельный инженер",
-		["Pilot"] = "Пилот",
-		["Navigator"] = "Навигатор",
-		["Sensors and defence"] = "Сенсоры и защита",
-		-- Details form for a single crew member
-		crewDetailSheetBB = [[Найм экипажа
-
-Имя: {name}
-Опыт: {experience}
-Желаемая з\п: {wage} в неделю
->>>>>>> 0b64bbe7
-
-{response}
-]],
-		-- Buttons to click
-<<<<<<< HEAD
+
+{response}
+]],
+		-- Buttons to click
 		['Make offer of position on ship for stated amount'] = 'Učinit nabídku pozice na lodi za uvedenou částku',
 		['Suggest new weekly wage of {newAmount}'] = 'Navrhnout novou částku týdenní výplaty ve výši {newAmount}',
 		['Ask candidate to sit a test'] = 'Zeptat se zájemnce, zda podstoupí test',
@@ -175,26 +198,5 @@
 Navigace: {navigation}%
 Senzory a obrana: {sensors}%
 Celkový výsledek testu: {overall}%]],
-=======
-		['Make offer of position on ship for stated amount'] = 'Предложить должность на корабле с указанной зарплатой',
-		['Suggest new weekly wage of {newAmount}'] = 'Предложить уровень зарплаты в {newAmount}',
-		['Ask candidate to sit a test'] = 'Попросить кандидата пройти тест',
-		-- Responses
-		["Thanks, I'll get settled on board immediately."] = "Спасибо, я немедленно поднимаюсь на борт.",
-		["There doesn't seem to be space for me on board!"] = "Кажется, для меня нет места на корабле!",
-		["I'm sorry, your offer isn't attractive to me."] = "Извините, но ваше предложение меня не заинтересовало.",
-		["That's extremely generous of you!"] = "Это очень великодушно с вашей стороны!",
-		["That certainly makes this offer look better!"] = "Это, конечно, делает ваше предложение интересней!",
-		["OK, I suppose that's all right."] = "ОК, мне кажется, что всё в порядке.",
-		["I'm sorry, I'm not prepared to go any lower."] = "Извините, но я не готов к понижению.",
-		crewTestResultsBB = [[Экзаменационные результаты:
-
-Общая компетенция экипажа: {general}%
-Инженерия и ремонт: {engineering}%
-Пилотирование и перелеты: {piloting}%
-Навигация и картография: {navigation}%
-Сенсоры и защита: {sensors}%
-Общая экзаменационная оценка: {overall}%]],
->>>>>>> 0b64bbe7
 	}
 })