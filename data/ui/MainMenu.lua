--- conflicted
+++ resolved
@@ -24,15 +24,15 @@
 	Game.player:SetMoney(100)
 end
 
-local setupPlayerWave = function ()
+local setupPlayerAndy = function ()
 	Game.player:SetShipType("wave")
 	Game.player:AddEquip("PULSECANNON_1MW")
 	Game.player:AddEquip("ATMOSPHERIC_SHIELDING")
 	Game.player:AddEquip("AUTOPILOT")
 	Game.player:AddEquip("SCANNER")
 	Game.player:AddEquip("MISSILE_GUIDED", 2)
-	Game.player:AddEquip("HYDROGEN")
-	Game.player:SetMoney(100)
+	Game.player:AddEquip("HYDROGEN", 2)
+	Game.player:SetMoney(1000000)
 end
 
 local doLoadDialog = function ()
@@ -48,16 +48,10 @@
 end
 
 local buttonDefs = {
-<<<<<<< HEAD
-	{ t("Start at Earth"),    function () Game.StartGame(SystemPath.New(0,0,0,0,9))   setupPlayerEagle() end },
-	{ t("Start at New Hope"), function () Game.StartGame(SystemPath.New(1,-1,-1,0,4)) setupPlayerEagle() end },
-	{ t("Start at Lave"),     function () Game.StartGame(SystemPath.New(-2,1,90,0,2)) setupPlayerCobra() end },
-	{ t("Lave - Andy"),       function () Game.StartGame(SystemPath.New(-2,1,90,0,2)) setupPlayerWave() end },
-=======
 	{ t("Start at Earth"),    function () Game.StartGame(SystemPath.New(0,0,0,0,9))   setupPlayerWave() end },
 	{ t("Start at New Hope"), function () Game.StartGame(SystemPath.New(1,-1,-1,0,4)) setupPlayerWave() end },
 	{ t("Start at Lave"),     function () Game.StartGame(SystemPath.New(-2,1,90,0,2)) setupPlayerLanner() end },
->>>>>>> 77c9a951
+	{ t("Lave - Andy"),       function () Game.StartGame(SystemPath.New(-2,1,90,0,2)) setupPlayerAndy() end },
 	{ t("Load game"),         doLoadDialog },
 	{ t("Options"),           function () Engine.SettingsView() end },
 	{ t("Quit"),              function () Engine.Quit() end },
