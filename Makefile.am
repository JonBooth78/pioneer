--- conflicted
+++ resolved
@@ -17,10 +17,6 @@
 	README.txt \
 	bootstrap \
 	generic-exec \
-<<<<<<< HEAD
-	shipstat.csv \
 	Makefile.common \
-=======
->>>>>>> 59d54622
 	modelviewer \
 	pioneer